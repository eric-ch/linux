--- conflicted
+++ resolved
@@ -119,40 +119,25 @@
 }
 
 static int padding_length(struct tls_sw_context_rx *ctx,
-<<<<<<< HEAD
-			  struct tls_context *tls_ctx, struct sk_buff *skb)
-=======
 			  struct tls_prot_info *prot, struct sk_buff *skb)
->>>>>>> 0ecfebd2
 {
 	struct strp_msg *rxm = strp_msg(skb);
 	int sub = 0;
 
 	/* Determine zero-padding length */
-<<<<<<< HEAD
-	if (tls_ctx->prot_info.version == TLS_1_3_VERSION) {
-=======
 	if (prot->version == TLS_1_3_VERSION) {
->>>>>>> 0ecfebd2
 		char content_type = 0;
 		int err;
 		int back = 17;
 
 		while (content_type == 0) {
-<<<<<<< HEAD
-			if (back > rxm->full_len)
-=======
 			if (back > rxm->full_len - prot->prepend_size)
->>>>>>> 0ecfebd2
 				return -EBADMSG;
 			err = skb_copy_bits(skb,
 					    rxm->offset + rxm->full_len - back,
 					    &content_type, 1);
-<<<<<<< HEAD
-=======
 			if (err)
 				return err;
->>>>>>> 0ecfebd2
 			if (content_type)
 				break;
 			sub++;
@@ -187,11 +172,6 @@
 		tls_err_abort(skb->sk, err);
 	} else {
 		struct strp_msg *rxm = strp_msg(skb);
-<<<<<<< HEAD
-		rxm->full_len -= padding_length(ctx, tls_ctx, skb);
-		rxm->offset += prot->prepend_size;
-		rxm->full_len -= prot->overhead_size;
-=======
 		int pad;
 
 		pad = padding_length(ctx, prot, skb);
@@ -203,7 +183,6 @@
 			rxm->offset += prot->prepend_size;
 			rxm->full_len -= prot->overhead_size;
 		}
->>>>>>> 0ecfebd2
 	}
 
 	/* After using skb->sk to propagate sk through crypto async callback
@@ -516,16 +495,10 @@
 		iv_offset = 1;
 	}
 
-<<<<<<< HEAD
-	memcpy(rec->iv_data, tls_ctx->tx.iv, sizeof(rec->iv_data));
-	xor_iv_with_seq(prot->version, rec->iv_data,
-			tls_ctx->tx.rec_seq);
-=======
 	memcpy(&rec->iv_data[iv_offset], tls_ctx->tx.iv,
 	       prot->iv_size + prot->salt_size);
 
 	xor_iv_with_seq(prot->version, rec->iv_data, tls_ctx->tx.rec_seq);
->>>>>>> 0ecfebd2
 
 	sge->offset += prot->prepend_size;
 	sge->length -= prot->prepend_size;
@@ -1385,10 +1358,7 @@
 	struct scatterlist *sgout = NULL;
 	const int data_len = rxm->full_len - prot->overhead_size +
 			     prot->tail_size;
-<<<<<<< HEAD
-=======
 	int iv_offset = 0;
->>>>>>> 0ecfebd2
 
 	if (*zc && (out_iov || out_sg)) {
 		if (out_iov)
@@ -1430,12 +1400,6 @@
 	sgout = sgin + n_sgin;
 	aad = (u8 *)(sgout + n_sgout);
 	iv = aad + prot->aad_size;
-<<<<<<< HEAD
-
-	/* Prepare IV */
-	err = skb_copy_bits(skb, rxm->offset + TLS_HEADER_SIZE,
-			    iv + TLS_CIPHER_AES_GCM_128_SALT_SIZE,
-=======
 
 	/* For CCM based ciphers, first byte of nonce+iv is always '2' */
 	if (prot->cipher_type == TLS_CIPHER_AES_CCM_128) {
@@ -1446,23 +1410,16 @@
 	/* Prepare IV */
 	err = skb_copy_bits(skb, rxm->offset + TLS_HEADER_SIZE,
 			    iv + iv_offset + prot->salt_size,
->>>>>>> 0ecfebd2
 			    prot->iv_size);
 	if (err < 0) {
 		kfree(mem);
 		return err;
 	}
 	if (prot->version == TLS_1_3_VERSION)
-<<<<<<< HEAD
-		memcpy(iv, tls_ctx->rx.iv, crypto_aead_ivsize(ctx->aead_recv));
-	else
-		memcpy(iv, tls_ctx->rx.iv, TLS_CIPHER_AES_GCM_128_SALT_SIZE);
-=======
 		memcpy(iv + iv_offset, tls_ctx->rx.iv,
 		       crypto_aead_ivsize(ctx->aead_recv));
 	else
 		memcpy(iv + iv_offset, tls_ctx->rx.iv, prot->salt_size);
->>>>>>> 0ecfebd2
 
 	xor_iv_with_seq(prot->version, iv, tls_ctx->rx.rec_seq);
 
@@ -1553,15 +1510,11 @@
 			*zc = false;
 		}
 
-<<<<<<< HEAD
-		rxm->full_len -= padding_length(ctx, tls_ctx, skb);
-=======
 		pad = padding_length(ctx, prot, skb);
 		if (pad < 0)
 			return pad;
 
 		rxm->full_len -= pad;
->>>>>>> 0ecfebd2
 		rxm->offset += prot->prepend_size;
 		rxm->full_len -= prot->overhead_size;
 		tls_advance_record_sn(sk, &tls_ctx->rx, version);
@@ -1706,11 +1659,7 @@
 
 		if (!is_peek) {
 			skb_unlink(skb, &ctx->rx_list);
-<<<<<<< HEAD
-			kfree_skb(skb);
-=======
 			consume_skb(skb);
->>>>>>> 0ecfebd2
 		}
 
 		skb = next_skb;
@@ -1762,17 +1711,6 @@
 		copied = err;
 	}
 
-<<<<<<< HEAD
-	len = len - copied;
-	if (len) {
-		target = sock_rcvlowat(sk, flags & MSG_WAITALL, len);
-		timeo = sock_rcvtimeo(sk, flags & MSG_DONTWAIT);
-	} else {
-		goto recv_end;
-	}
-
-	do {
-=======
 	if (len <= copied)
 		goto recv_end;
 
@@ -1781,7 +1719,6 @@
 	timeo = sock_rcvtimeo(sk, flags & MSG_DONTWAIT);
 
 	while (len && (decrypted + copied < target || ctx->recv_pkt)) {
->>>>>>> 0ecfebd2
 		bool retain_skb = false;
 		bool zc = false;
 		int to_decrypt;
@@ -1912,15 +1849,7 @@
 		} else {
 			break;
 		}
-<<<<<<< HEAD
-
-		/* If we have a new message from strparser, continue now. */
-		if (decrypted >= target && !ctx->recv_pkt)
-			break;
-	} while (len);
-=======
-	}
->>>>>>> 0ecfebd2
+	}
 
 recv_end:
 	if (num_async) {
@@ -2236,24 +2165,15 @@
 	struct tls_crypto_info *crypto_info;
 	struct tls12_crypto_info_aes_gcm_128 *gcm_128_info;
 	struct tls12_crypto_info_aes_gcm_256 *gcm_256_info;
-<<<<<<< HEAD
-=======
 	struct tls12_crypto_info_aes_ccm_128 *ccm_128_info;
->>>>>>> 0ecfebd2
 	struct tls_sw_context_tx *sw_ctx_tx = NULL;
 	struct tls_sw_context_rx *sw_ctx_rx = NULL;
 	struct cipher_context *cctx;
 	struct crypto_aead **aead;
 	struct strp_callbacks cb;
-<<<<<<< HEAD
-	u16 nonce_size, tag_size, iv_size, rec_seq_size;
-	struct crypto_tfm *tfm;
-	char *iv, *rec_seq, *key, *salt;
-=======
 	u16 nonce_size, tag_size, iv_size, rec_seq_size, salt_size;
 	struct crypto_tfm *tfm;
 	char *iv, *rec_seq, *key, *salt, *cipher_name;
->>>>>>> 0ecfebd2
 	size_t keysize;
 	int rc = 0;
 
@@ -2318,11 +2238,8 @@
 		keysize = TLS_CIPHER_AES_GCM_128_KEY_SIZE;
 		key = gcm_128_info->key;
 		salt = gcm_128_info->salt;
-<<<<<<< HEAD
-=======
 		salt_size = TLS_CIPHER_AES_GCM_128_SALT_SIZE;
 		cipher_name = "gcm(aes)";
->>>>>>> 0ecfebd2
 		break;
 	}
 	case TLS_CIPHER_AES_GCM_256: {
@@ -2338,8 +2255,6 @@
 		keysize = TLS_CIPHER_AES_GCM_256_KEY_SIZE;
 		key = gcm_256_info->key;
 		salt = gcm_256_info->salt;
-<<<<<<< HEAD
-=======
 		salt_size = TLS_CIPHER_AES_GCM_256_SALT_SIZE;
 		cipher_name = "gcm(aes)";
 		break;
@@ -2359,7 +2274,6 @@
 		salt = ccm_128_info->salt;
 		salt_size = TLS_CIPHER_AES_CCM_128_SALT_SIZE;
 		cipher_name = "ccm(aes)";
->>>>>>> 0ecfebd2
 		break;
 	}
 	default:
@@ -2389,27 +2303,16 @@
 	prot->overhead_size = prot->prepend_size +
 			      prot->tag_size + prot->tail_size;
 	prot->iv_size = iv_size;
-<<<<<<< HEAD
-	cctx->iv = kmalloc(iv_size + TLS_CIPHER_AES_GCM_128_SALT_SIZE,
-			   GFP_KERNEL);
-=======
 	prot->salt_size = salt_size;
 	cctx->iv = kmalloc(iv_size + salt_size, GFP_KERNEL);
->>>>>>> 0ecfebd2
 	if (!cctx->iv) {
 		rc = -ENOMEM;
 		goto free_priv;
 	}
 	/* Note: 128 & 256 bit salt are the same size */
-<<<<<<< HEAD
-	memcpy(cctx->iv, salt, TLS_CIPHER_AES_GCM_128_SALT_SIZE);
-	memcpy(cctx->iv + TLS_CIPHER_AES_GCM_128_SALT_SIZE, iv, iv_size);
-	prot->rec_seq_size = rec_seq_size;
-=======
 	prot->rec_seq_size = rec_seq_size;
 	memcpy(cctx->iv, salt, salt_size);
 	memcpy(cctx->iv + salt_size, iv, iv_size);
->>>>>>> 0ecfebd2
 	cctx->rec_seq = kmemdup(rec_seq, rec_seq_size, GFP_KERNEL);
 	if (!cctx->rec_seq) {
 		rc = -ENOMEM;
