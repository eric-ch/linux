--- conflicted
+++ resolved
@@ -193,16 +193,10 @@
 	spin_lock_irqsave(&phy_lock, flags);
 
 	phy = __of_usb_find_phy(node);
-<<<<<<< HEAD
-	if (IS_ERR(phy) || !try_module_get(phy->dev->driver->owner)) {
-		if (!IS_ERR(phy))
-			phy = ERR_PTR(-ENODEV);
-=======
 	if (IS_ERR(phy)) {
 		devres_free(ptr);
 		goto err1;
 	}
->>>>>>> 5fb694f9
 
 	if (!try_module_get(phy->dev->driver->owner)) {
 		phy = ERR_PTR(-ENODEV);
