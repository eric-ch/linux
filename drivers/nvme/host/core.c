// SPDX-License-Identifier: GPL-2.0
/*
 * NVM Express device driver
 * Copyright (c) 2011-2014, Intel Corporation.
 */

#include <linux/blkdev.h>
#include <linux/blk-mq.h>
#include <linux/compat.h>
#include <linux/delay.h>
#include <linux/errno.h>
#include <linux/hdreg.h>
#include <linux/kernel.h>
#include <linux/module.h>
#include <linux/backing-dev.h>
#include <linux/list_sort.h>
#include <linux/slab.h>
#include <linux/types.h>
#include <linux/pr.h>
#include <linux/ptrace.h>
#include <linux/nvme_ioctl.h>
#include <linux/t10-pi.h>
#include <linux/pm_qos.h>
#include <asm/unaligned.h>

#include "nvme.h"
#include "fabrics.h"

#define CREATE_TRACE_POINTS
#include "trace.h"

#define NVME_MINORS		(1U << MINORBITS)

unsigned int admin_timeout = 60;
module_param(admin_timeout, uint, 0644);
MODULE_PARM_DESC(admin_timeout, "timeout in seconds for admin commands");
EXPORT_SYMBOL_GPL(admin_timeout);

unsigned int nvme_io_timeout = 30;
module_param_named(io_timeout, nvme_io_timeout, uint, 0644);
MODULE_PARM_DESC(io_timeout, "timeout in seconds for I/O");
EXPORT_SYMBOL_GPL(nvme_io_timeout);

static unsigned char shutdown_timeout = 5;
module_param(shutdown_timeout, byte, 0644);
MODULE_PARM_DESC(shutdown_timeout, "timeout in seconds for controller shutdown");

static u8 nvme_max_retries = 5;
module_param_named(max_retries, nvme_max_retries, byte, 0644);
MODULE_PARM_DESC(max_retries, "max number of retries a command may have");

static unsigned long default_ps_max_latency_us = 100000;
module_param(default_ps_max_latency_us, ulong, 0644);
MODULE_PARM_DESC(default_ps_max_latency_us,
		 "max power saving latency for new devices; use PM QOS to change per device");

static bool force_apst;
module_param(force_apst, bool, 0644);
MODULE_PARM_DESC(force_apst, "allow APST for newly enumerated devices even if quirked off");

static bool streams;
module_param(streams, bool, 0644);
MODULE_PARM_DESC(streams, "turn on support for Streams write directives");

/*
 * nvme_wq - hosts nvme related works that are not reset or delete
 * nvme_reset_wq - hosts nvme reset works
 * nvme_delete_wq - hosts nvme delete works
 *
 * nvme_wq will host works such as scan, aen handling, fw activation,
 * keep-alive, periodic reconnects etc. nvme_reset_wq
 * runs reset works which also flush works hosted on nvme_wq for
 * serialization purposes. nvme_delete_wq host controller deletion
 * works which flush reset works for serialization.
 */
struct workqueue_struct *nvme_wq;
EXPORT_SYMBOL_GPL(nvme_wq);

struct workqueue_struct *nvme_reset_wq;
EXPORT_SYMBOL_GPL(nvme_reset_wq);

struct workqueue_struct *nvme_delete_wq;
EXPORT_SYMBOL_GPL(nvme_delete_wq);

static LIST_HEAD(nvme_subsystems);
static DEFINE_MUTEX(nvme_subsystems_lock);

static DEFINE_IDA(nvme_instance_ida);
static dev_t nvme_chr_devt;
static struct class *nvme_class;
static struct class *nvme_subsys_class;

static int nvme_revalidate_disk(struct gendisk *disk);
static void nvme_put_subsystem(struct nvme_subsystem *subsys);
static void nvme_remove_invalid_namespaces(struct nvme_ctrl *ctrl,
					   unsigned nsid);

static void nvme_set_queue_dying(struct nvme_ns *ns)
{
	/*
	 * Revalidating a dead namespace sets capacity to 0. This will end
	 * buffered writers dirtying pages that can't be synced.
	 */
	if (!ns->disk || test_and_set_bit(NVME_NS_DEAD, &ns->flags))
		return;
	blk_set_queue_dying(ns->queue);
	/* Forcibly unquiesce queues to avoid blocking dispatch */
	blk_mq_unquiesce_queue(ns->queue);
	/*
	 * Revalidate after unblocking dispatchers that may be holding bd_butex
	 */
	revalidate_disk(ns->disk);
}

static void nvme_queue_scan(struct nvme_ctrl *ctrl)
{
	/*
	 * Only new queue scan work when admin and IO queues are both alive
	 */
	if (ctrl->state == NVME_CTRL_LIVE && ctrl->tagset)
		queue_work(nvme_wq, &ctrl->scan_work);
}

/*
 * Use this function to proceed with scheduling reset_work for a controller
 * that had previously been set to the resetting state. This is intended for
 * code paths that can't be interrupted by other reset attempts. A hot removal
 * may prevent this from succeeding.
 */
int nvme_try_sched_reset(struct nvme_ctrl *ctrl)
{
	if (ctrl->state != NVME_CTRL_RESETTING)
		return -EBUSY;
	if (!queue_work(nvme_reset_wq, &ctrl->reset_work))
		return -EBUSY;
	return 0;
}
EXPORT_SYMBOL_GPL(nvme_try_sched_reset);

int nvme_reset_ctrl(struct nvme_ctrl *ctrl)
{
	if (!nvme_change_ctrl_state(ctrl, NVME_CTRL_RESETTING))
		return -EBUSY;
	if (!queue_work(nvme_reset_wq, &ctrl->reset_work))
		return -EBUSY;
	return 0;
}
EXPORT_SYMBOL_GPL(nvme_reset_ctrl);

int nvme_reset_ctrl_sync(struct nvme_ctrl *ctrl)
{
	int ret;

	ret = nvme_reset_ctrl(ctrl);
	if (!ret) {
		flush_work(&ctrl->reset_work);
		if (ctrl->state != NVME_CTRL_LIVE)
			ret = -ENETRESET;
	}

	return ret;
}
EXPORT_SYMBOL_GPL(nvme_reset_ctrl_sync);

static void nvme_do_delete_ctrl(struct nvme_ctrl *ctrl)
{
	dev_info(ctrl->device,
		 "Removing ctrl: NQN \"%s\"\n", ctrl->opts->subsysnqn);

	flush_work(&ctrl->reset_work);
	nvme_stop_ctrl(ctrl);
	nvme_remove_namespaces(ctrl);
	ctrl->ops->delete_ctrl(ctrl);
	nvme_uninit_ctrl(ctrl);
}

static void nvme_delete_ctrl_work(struct work_struct *work)
{
	struct nvme_ctrl *ctrl =
		container_of(work, struct nvme_ctrl, delete_work);

	nvme_do_delete_ctrl(ctrl);
}

int nvme_delete_ctrl(struct nvme_ctrl *ctrl)
{
	if (!nvme_change_ctrl_state(ctrl, NVME_CTRL_DELETING))
		return -EBUSY;
	if (!queue_work(nvme_delete_wq, &ctrl->delete_work))
		return -EBUSY;
	return 0;
}
EXPORT_SYMBOL_GPL(nvme_delete_ctrl);

static void nvme_delete_ctrl_sync(struct nvme_ctrl *ctrl)
{
	/*
	 * Keep a reference until nvme_do_delete_ctrl() complete,
	 * since ->delete_ctrl can free the controller.
	 */
	nvme_get_ctrl(ctrl);
	if (nvme_change_ctrl_state(ctrl, NVME_CTRL_DELETING))
		nvme_do_delete_ctrl(ctrl);
	nvme_put_ctrl(ctrl);
}

static inline bool nvme_ns_has_pi(struct nvme_ns *ns)
{
	return ns->pi_type && ns->ms == sizeof(struct t10_pi_tuple);
}

static blk_status_t nvme_error_status(u16 status)
{
	switch (status & 0x7ff) {
	case NVME_SC_SUCCESS:
		return BLK_STS_OK;
	case NVME_SC_CAP_EXCEEDED:
		return BLK_STS_NOSPC;
	case NVME_SC_LBA_RANGE:
	case NVME_SC_CMD_INTERRUPTED:
	case NVME_SC_NS_NOT_READY:
		return BLK_STS_TARGET;
	case NVME_SC_BAD_ATTRIBUTES:
	case NVME_SC_ONCS_NOT_SUPPORTED:
	case NVME_SC_INVALID_OPCODE:
	case NVME_SC_INVALID_FIELD:
	case NVME_SC_INVALID_NS:
		return BLK_STS_NOTSUPP;
	case NVME_SC_WRITE_FAULT:
	case NVME_SC_READ_ERROR:
	case NVME_SC_UNWRITTEN_BLOCK:
	case NVME_SC_ACCESS_DENIED:
	case NVME_SC_READ_ONLY:
	case NVME_SC_COMPARE_FAILED:
		return BLK_STS_MEDIUM;
	case NVME_SC_GUARD_CHECK:
	case NVME_SC_APPTAG_CHECK:
	case NVME_SC_REFTAG_CHECK:
	case NVME_SC_INVALID_PI:
		return BLK_STS_PROTECTION;
	case NVME_SC_RESERVATION_CONFLICT:
		return BLK_STS_NEXUS;
	case NVME_SC_HOST_PATH_ERROR:
		return BLK_STS_TRANSPORT;
	default:
		return BLK_STS_IOERR;
	}
}

static inline bool nvme_req_needs_retry(struct request *req)
{
	if (blk_noretry_request(req))
		return false;
	if (nvme_req(req)->status & NVME_SC_DNR)
		return false;
	if (nvme_req(req)->retries >= nvme_max_retries)
		return false;
	return true;
}

static void nvme_retry_req(struct request *req)
{
	struct nvme_ns *ns = req->q->queuedata;
	unsigned long delay = 0;
	u16 crd;

	/* The mask and shift result must be <= 3 */
	crd = (nvme_req(req)->status & NVME_SC_CRD) >> 11;
	if (ns && crd)
		delay = ns->ctrl->crdt[crd - 1] * 100;

	nvme_req(req)->retries++;
	blk_mq_requeue_request(req, false);
	blk_mq_delay_kick_requeue_list(req->q, delay);
}

void nvme_complete_rq(struct request *req)
{
	blk_status_t status = nvme_error_status(nvme_req(req)->status);

	trace_nvme_complete_rq(req);

	nvme_cleanup_cmd(req);

	if (nvme_req(req)->ctrl->kas)
		nvme_req(req)->ctrl->comp_seen = true;

	if (unlikely(status != BLK_STS_OK && nvme_req_needs_retry(req))) {
		if ((req->cmd_flags & REQ_NVME_MPATH) && nvme_failover_req(req))
			return;

		if (!blk_queue_dying(req->q)) {
			nvme_retry_req(req);
			return;
		}
	}

	nvme_trace_bio_complete(req, status);
	blk_mq_end_request(req, status);
}
EXPORT_SYMBOL_GPL(nvme_complete_rq);

bool nvme_cancel_request(struct request *req, void *data, bool reserved)
{
	dev_dbg_ratelimited(((struct nvme_ctrl *) data)->device,
				"Cancelling I/O %d", req->tag);

	/* don't abort one completed request */
	if (blk_mq_request_completed(req))
		return true;

	nvme_req(req)->status = NVME_SC_HOST_ABORTED_CMD;
	blk_mq_complete_request(req);
	return true;
}
EXPORT_SYMBOL_GPL(nvme_cancel_request);

bool nvme_change_ctrl_state(struct nvme_ctrl *ctrl,
		enum nvme_ctrl_state new_state)
{
	enum nvme_ctrl_state old_state;
	unsigned long flags;
	bool changed = false;

	spin_lock_irqsave(&ctrl->lock, flags);

	old_state = ctrl->state;
	switch (new_state) {
	case NVME_CTRL_LIVE:
		switch (old_state) {
		case NVME_CTRL_NEW:
		case NVME_CTRL_RESETTING:
		case NVME_CTRL_CONNECTING:
			changed = true;
			/* FALLTHRU */
		default:
			break;
		}
		break;
	case NVME_CTRL_RESETTING:
		switch (old_state) {
		case NVME_CTRL_NEW:
		case NVME_CTRL_LIVE:
			changed = true;
			/* FALLTHRU */
		default:
			break;
		}
		break;
	case NVME_CTRL_CONNECTING:
		switch (old_state) {
		case NVME_CTRL_NEW:
		case NVME_CTRL_RESETTING:
			changed = true;
			/* FALLTHRU */
		default:
			break;
		}
		break;
	case NVME_CTRL_DELETING:
		switch (old_state) {
		case NVME_CTRL_LIVE:
		case NVME_CTRL_RESETTING:
		case NVME_CTRL_CONNECTING:
			changed = true;
			/* FALLTHRU */
		default:
			break;
		}
		break;
	case NVME_CTRL_DEAD:
		switch (old_state) {
		case NVME_CTRL_DELETING:
			changed = true;
			/* FALLTHRU */
		default:
			break;
		}
		break;
	default:
		break;
	}

	if (changed) {
		ctrl->state = new_state;
		wake_up_all(&ctrl->state_wq);
	}

	spin_unlock_irqrestore(&ctrl->lock, flags);
	if (changed && ctrl->state == NVME_CTRL_LIVE)
		nvme_kick_requeue_lists(ctrl);
	return changed;
}
EXPORT_SYMBOL_GPL(nvme_change_ctrl_state);

/*
 * Returns true for sink states that can't ever transition back to live.
 */
static bool nvme_state_terminal(struct nvme_ctrl *ctrl)
{
	switch (ctrl->state) {
	case NVME_CTRL_NEW:
	case NVME_CTRL_LIVE:
	case NVME_CTRL_RESETTING:
	case NVME_CTRL_CONNECTING:
		return false;
	case NVME_CTRL_DELETING:
	case NVME_CTRL_DEAD:
		return true;
	default:
		WARN_ONCE(1, "Unhandled ctrl state:%d", ctrl->state);
		return true;
	}
}

/*
 * Waits for the controller state to be resetting, or returns false if it is
 * not possible to ever transition to that state.
 */
bool nvme_wait_reset(struct nvme_ctrl *ctrl)
{
	wait_event(ctrl->state_wq,
		   nvme_change_ctrl_state(ctrl, NVME_CTRL_RESETTING) ||
		   nvme_state_terminal(ctrl));
	return ctrl->state == NVME_CTRL_RESETTING;
}
EXPORT_SYMBOL_GPL(nvme_wait_reset);

static void nvme_free_ns_head(struct kref *ref)
{
	struct nvme_ns_head *head =
		container_of(ref, struct nvme_ns_head, ref);

	nvme_mpath_remove_disk(head);
	ida_simple_remove(&head->subsys->ns_ida, head->instance);
	list_del_init(&head->entry);
	cleanup_srcu_struct(&head->srcu);
	nvme_put_subsystem(head->subsys);
	kfree(head);
}

static void nvme_put_ns_head(struct nvme_ns_head *head)
{
	kref_put(&head->ref, nvme_free_ns_head);
}

static void nvme_free_ns(struct kref *kref)
{
	struct nvme_ns *ns = container_of(kref, struct nvme_ns, kref);

	if (ns->ndev)
		nvme_nvm_unregister(ns);

	put_disk(ns->disk);
	nvme_put_ns_head(ns->head);
	nvme_put_ctrl(ns->ctrl);
	kfree(ns);
}

static void nvme_put_ns(struct nvme_ns *ns)
{
	kref_put(&ns->kref, nvme_free_ns);
}

static inline void nvme_clear_nvme_request(struct request *req)
{
	if (!(req->rq_flags & RQF_DONTPREP)) {
		nvme_req(req)->retries = 0;
		nvme_req(req)->flags = 0;
		req->rq_flags |= RQF_DONTPREP;
	}
}

struct request *nvme_alloc_request(struct request_queue *q,
		struct nvme_command *cmd, blk_mq_req_flags_t flags, int qid)
{
	unsigned op = nvme_is_write(cmd) ? REQ_OP_DRV_OUT : REQ_OP_DRV_IN;
	struct request *req;

	if (qid == NVME_QID_ANY) {
		req = blk_mq_alloc_request(q, op, flags);
	} else {
		req = blk_mq_alloc_request_hctx(q, op, flags,
				qid ? qid - 1 : 0);
	}
	if (IS_ERR(req))
		return req;

	req->cmd_flags |= REQ_FAILFAST_DRIVER;
	nvme_clear_nvme_request(req);
	nvme_req(req)->cmd = cmd;

	return req;
}
EXPORT_SYMBOL_GPL(nvme_alloc_request);

static int nvme_toggle_streams(struct nvme_ctrl *ctrl, bool enable)
{
	struct nvme_command c;

	memset(&c, 0, sizeof(c));

	c.directive.opcode = nvme_admin_directive_send;
	c.directive.nsid = cpu_to_le32(NVME_NSID_ALL);
	c.directive.doper = NVME_DIR_SND_ID_OP_ENABLE;
	c.directive.dtype = NVME_DIR_IDENTIFY;
	c.directive.tdtype = NVME_DIR_STREAMS;
	c.directive.endir = enable ? NVME_DIR_ENDIR : 0;

	return nvme_submit_sync_cmd(ctrl->admin_q, &c, NULL, 0);
}

static int nvme_disable_streams(struct nvme_ctrl *ctrl)
{
	return nvme_toggle_streams(ctrl, false);
}

static int nvme_enable_streams(struct nvme_ctrl *ctrl)
{
	return nvme_toggle_streams(ctrl, true);
}

static int nvme_get_stream_params(struct nvme_ctrl *ctrl,
				  struct streams_directive_params *s, u32 nsid)
{
	struct nvme_command c;

	memset(&c, 0, sizeof(c));
	memset(s, 0, sizeof(*s));

	c.directive.opcode = nvme_admin_directive_recv;
	c.directive.nsid = cpu_to_le32(nsid);
	c.directive.numd = cpu_to_le32((sizeof(*s) >> 2) - 1);
	c.directive.doper = NVME_DIR_RCV_ST_OP_PARAM;
	c.directive.dtype = NVME_DIR_STREAMS;

	return nvme_submit_sync_cmd(ctrl->admin_q, &c, s, sizeof(*s));
}

static int nvme_configure_directives(struct nvme_ctrl *ctrl)
{
	struct streams_directive_params s;
	int ret;

	if (!(ctrl->oacs & NVME_CTRL_OACS_DIRECTIVES))
		return 0;
	if (!streams)
		return 0;

	ret = nvme_enable_streams(ctrl);
	if (ret)
		return ret;

	ret = nvme_get_stream_params(ctrl, &s, NVME_NSID_ALL);
	if (ret)
		return ret;

	ctrl->nssa = le16_to_cpu(s.nssa);
	if (ctrl->nssa < BLK_MAX_WRITE_HINTS - 1) {
		dev_info(ctrl->device, "too few streams (%u) available\n",
					ctrl->nssa);
		nvme_disable_streams(ctrl);
		return 0;
	}

	ctrl->nr_streams = min_t(unsigned, ctrl->nssa, BLK_MAX_WRITE_HINTS - 1);
	dev_info(ctrl->device, "Using %u streams\n", ctrl->nr_streams);
	return 0;
}

/*
 * Check if 'req' has a write hint associated with it. If it does, assign
 * a valid namespace stream to the write.
 */
static void nvme_assign_write_stream(struct nvme_ctrl *ctrl,
				     struct request *req, u16 *control,
				     u32 *dsmgmt)
{
	enum rw_hint streamid = req->write_hint;

	if (streamid == WRITE_LIFE_NOT_SET || streamid == WRITE_LIFE_NONE)
		streamid = 0;
	else {
		streamid--;
		if (WARN_ON_ONCE(streamid > ctrl->nr_streams))
			return;

		*control |= NVME_RW_DTYPE_STREAMS;
		*dsmgmt |= streamid << 16;
	}

	if (streamid < ARRAY_SIZE(req->q->write_hints))
		req->q->write_hints[streamid] += blk_rq_bytes(req) >> 9;
}

static inline void nvme_setup_flush(struct nvme_ns *ns,
		struct nvme_command *cmnd)
{
	cmnd->common.opcode = nvme_cmd_flush;
	cmnd->common.nsid = cpu_to_le32(ns->head->ns_id);
}

static blk_status_t nvme_setup_discard(struct nvme_ns *ns, struct request *req,
		struct nvme_command *cmnd)
{
	unsigned short segments = blk_rq_nr_discard_segments(req), n = 0;
	struct nvme_dsm_range *range;
	struct bio *bio;

	/*
	 * Some devices do not consider the DSM 'Number of Ranges' field when
	 * determining how much data to DMA. Always allocate memory for maximum
	 * number of segments to prevent device reading beyond end of buffer.
	 */
	static const size_t alloc_size = sizeof(*range) * NVME_DSM_MAX_RANGES;

	range = kzalloc(alloc_size, GFP_ATOMIC | __GFP_NOWARN);
	if (!range) {
		/*
		 * If we fail allocation our range, fallback to the controller
		 * discard page. If that's also busy, it's safe to return
		 * busy, as we know we can make progress once that's freed.
		 */
		if (test_and_set_bit_lock(0, &ns->ctrl->discard_page_busy))
			return BLK_STS_RESOURCE;

		range = page_address(ns->ctrl->discard_page);
	}

	__rq_for_each_bio(bio, req) {
		u64 slba = nvme_sect_to_lba(ns, bio->bi_iter.bi_sector);
		u32 nlb = bio->bi_iter.bi_size >> ns->lba_shift;

		if (n < segments) {
			range[n].cattr = cpu_to_le32(0);
			range[n].nlb = cpu_to_le32(nlb);
			range[n].slba = cpu_to_le64(slba);
		}
		n++;
	}

	if (WARN_ON_ONCE(n != segments)) {
		if (virt_to_page(range) == ns->ctrl->discard_page)
			clear_bit_unlock(0, &ns->ctrl->discard_page_busy);
		else
			kfree(range);
		return BLK_STS_IOERR;
	}

	cmnd->dsm.opcode = nvme_cmd_dsm;
	cmnd->dsm.nsid = cpu_to_le32(ns->head->ns_id);
	cmnd->dsm.nr = cpu_to_le32(segments - 1);
	cmnd->dsm.attributes = cpu_to_le32(NVME_DSMGMT_AD);

	req->special_vec.bv_page = virt_to_page(range);
	req->special_vec.bv_offset = offset_in_page(range);
	req->special_vec.bv_len = alloc_size;
	req->rq_flags |= RQF_SPECIAL_PAYLOAD;

	return BLK_STS_OK;
}

static inline blk_status_t nvme_setup_write_zeroes(struct nvme_ns *ns,
		struct request *req, struct nvme_command *cmnd)
{
	if (ns->ctrl->quirks & NVME_QUIRK_DEALLOCATE_ZEROES)
		return nvme_setup_discard(ns, req, cmnd);

	cmnd->write_zeroes.opcode = nvme_cmd_write_zeroes;
	cmnd->write_zeroes.nsid = cpu_to_le32(ns->head->ns_id);
	cmnd->write_zeroes.slba =
		cpu_to_le64(nvme_sect_to_lba(ns, blk_rq_pos(req)));
	cmnd->write_zeroes.length =
		cpu_to_le16((blk_rq_bytes(req) >> ns->lba_shift) - 1);
	cmnd->write_zeroes.control = 0;
	return BLK_STS_OK;
}

static inline blk_status_t nvme_setup_rw(struct nvme_ns *ns,
		struct request *req, struct nvme_command *cmnd)
{
	struct nvme_ctrl *ctrl = ns->ctrl;
	u16 control = 0;
	u32 dsmgmt = 0;

	if (req->cmd_flags & REQ_FUA)
		control |= NVME_RW_FUA;
	if (req->cmd_flags & (REQ_FAILFAST_DEV | REQ_RAHEAD))
		control |= NVME_RW_LR;

	if (req->cmd_flags & REQ_RAHEAD)
		dsmgmt |= NVME_RW_DSM_FREQ_PREFETCH;

	cmnd->rw.opcode = (rq_data_dir(req) ? nvme_cmd_write : nvme_cmd_read);
	cmnd->rw.nsid = cpu_to_le32(ns->head->ns_id);
	cmnd->rw.slba = cpu_to_le64(nvme_sect_to_lba(ns, blk_rq_pos(req)));
	cmnd->rw.length = cpu_to_le16((blk_rq_bytes(req) >> ns->lba_shift) - 1);

	if (req_op(req) == REQ_OP_WRITE && ctrl->nr_streams)
		nvme_assign_write_stream(ctrl, req, &control, &dsmgmt);

	if (ns->ms) {
		/*
		 * If formated with metadata, the block layer always provides a
		 * metadata buffer if CONFIG_BLK_DEV_INTEGRITY is enabled.  Else
		 * we enable the PRACT bit for protection information or set the
		 * namespace capacity to zero to prevent any I/O.
		 */
		if (!blk_integrity_rq(req)) {
			if (WARN_ON_ONCE(!nvme_ns_has_pi(ns)))
				return BLK_STS_NOTSUPP;
			control |= NVME_RW_PRINFO_PRACT;
		}

		switch (ns->pi_type) {
		case NVME_NS_DPS_PI_TYPE3:
			control |= NVME_RW_PRINFO_PRCHK_GUARD;
			break;
		case NVME_NS_DPS_PI_TYPE1:
		case NVME_NS_DPS_PI_TYPE2:
			control |= NVME_RW_PRINFO_PRCHK_GUARD |
					NVME_RW_PRINFO_PRCHK_REF;
			cmnd->rw.reftag = cpu_to_le32(t10_pi_ref_tag(req));
			break;
		}
	}

	cmnd->rw.control = cpu_to_le16(control);
	cmnd->rw.dsmgmt = cpu_to_le32(dsmgmt);
	return 0;
}

void nvme_cleanup_cmd(struct request *req)
{
	if (req->rq_flags & RQF_SPECIAL_PAYLOAD) {
		struct nvme_ns *ns = req->rq_disk->private_data;
		struct page *page = req->special_vec.bv_page;

		if (page == ns->ctrl->discard_page)
			clear_bit_unlock(0, &ns->ctrl->discard_page_busy);
		else
			kfree(page_address(page) + req->special_vec.bv_offset);
	}
}
EXPORT_SYMBOL_GPL(nvme_cleanup_cmd);

blk_status_t nvme_setup_cmd(struct nvme_ns *ns, struct request *req,
		struct nvme_command *cmd)
{
	blk_status_t ret = BLK_STS_OK;

	nvme_clear_nvme_request(req);

	memset(cmd, 0, sizeof(*cmd));
	switch (req_op(req)) {
	case REQ_OP_DRV_IN:
	case REQ_OP_DRV_OUT:
		memcpy(cmd, nvme_req(req)->cmd, sizeof(*cmd));
		break;
	case REQ_OP_FLUSH:
		nvme_setup_flush(ns, cmd);
		break;
	case REQ_OP_WRITE_ZEROES:
		ret = nvme_setup_write_zeroes(ns, req, cmd);
		break;
	case REQ_OP_DISCARD:
		ret = nvme_setup_discard(ns, req, cmd);
		break;
	case REQ_OP_READ:
	case REQ_OP_WRITE:
		ret = nvme_setup_rw(ns, req, cmd);
		break;
	default:
		WARN_ON_ONCE(1);
		return BLK_STS_IOERR;
	}

	cmd->common.command_id = req->tag;
	trace_nvme_setup_cmd(req, cmd);
	return ret;
}
EXPORT_SYMBOL_GPL(nvme_setup_cmd);

static void nvme_end_sync_rq(struct request *rq, blk_status_t error)
{
	struct completion *waiting = rq->end_io_data;

	rq->end_io_data = NULL;
	complete(waiting);
}

static void nvme_execute_rq_polled(struct request_queue *q,
		struct gendisk *bd_disk, struct request *rq, int at_head)
{
	DECLARE_COMPLETION_ONSTACK(wait);

	WARN_ON_ONCE(!test_bit(QUEUE_FLAG_POLL, &q->queue_flags));

	rq->cmd_flags |= REQ_HIPRI;
	rq->end_io_data = &wait;
	blk_execute_rq_nowait(q, bd_disk, rq, at_head, nvme_end_sync_rq);

	while (!completion_done(&wait)) {
		blk_poll(q, request_to_qc_t(rq->mq_hctx, rq), true);
		cond_resched();
	}
}

/*
 * Returns 0 on success.  If the result is negative, it's a Linux error code;
 * if the result is positive, it's an NVM Express status code
 */
int __nvme_submit_sync_cmd(struct request_queue *q, struct nvme_command *cmd,
		union nvme_result *result, void *buffer, unsigned bufflen,
		unsigned timeout, int qid, int at_head,
		blk_mq_req_flags_t flags, bool poll)
{
	struct request *req;
	int ret;

	req = nvme_alloc_request(q, cmd, flags, qid);
	if (IS_ERR(req))
		return PTR_ERR(req);

	req->timeout = timeout ? timeout : ADMIN_TIMEOUT;

	if (buffer && bufflen) {
		ret = blk_rq_map_kern(q, req, buffer, bufflen, GFP_KERNEL);
		if (ret)
			goto out;
	}

	if (poll)
		nvme_execute_rq_polled(req->q, NULL, req, at_head);
	else
		blk_execute_rq(req->q, NULL, req, at_head);
	if (result)
		*result = nvme_req(req)->result;
	if (nvme_req(req)->flags & NVME_REQ_CANCELLED)
		ret = -EINTR;
	else
		ret = nvme_req(req)->status;
 out:
	blk_mq_free_request(req);
	return ret;
}
EXPORT_SYMBOL_GPL(__nvme_submit_sync_cmd);

int nvme_submit_sync_cmd(struct request_queue *q, struct nvme_command *cmd,
		void *buffer, unsigned bufflen)
{
	return __nvme_submit_sync_cmd(q, cmd, NULL, buffer, bufflen, 0,
			NVME_QID_ANY, 0, 0, false);
}
EXPORT_SYMBOL_GPL(nvme_submit_sync_cmd);

static void *nvme_add_user_metadata(struct bio *bio, void __user *ubuf,
		unsigned len, u32 seed, bool write)
{
	struct bio_integrity_payload *bip;
	int ret = -ENOMEM;
	void *buf;

	buf = kmalloc(len, GFP_KERNEL);
	if (!buf)
		goto out;

	ret = -EFAULT;
	if (write && copy_from_user(buf, ubuf, len))
		goto out_free_meta;

	bip = bio_integrity_alloc(bio, GFP_KERNEL, 1);
	if (IS_ERR(bip)) {
		ret = PTR_ERR(bip);
		goto out_free_meta;
	}

	bip->bip_iter.bi_size = len;
	bip->bip_iter.bi_sector = seed;
	ret = bio_integrity_add_page(bio, virt_to_page(buf), len,
			offset_in_page(buf));
	if (ret == len)
		return buf;
	ret = -ENOMEM;
out_free_meta:
	kfree(buf);
out:
	return ERR_PTR(ret);
}

static int nvme_submit_user_cmd(struct request_queue *q,
		struct nvme_command *cmd, void __user *ubuffer,
		unsigned bufflen, void __user *meta_buffer, unsigned meta_len,
		u32 meta_seed, u64 *result, unsigned timeout)
{
	bool write = nvme_is_write(cmd);
	struct nvme_ns *ns = q->queuedata;
	struct gendisk *disk = ns ? ns->disk : NULL;
	struct request *req;
	struct bio *bio = NULL;
	void *meta = NULL;
	int ret;

	req = nvme_alloc_request(q, cmd, 0, NVME_QID_ANY);
	if (IS_ERR(req))
		return PTR_ERR(req);

	req->timeout = timeout ? timeout : ADMIN_TIMEOUT;
	nvme_req(req)->flags |= NVME_REQ_USERCMD;

	if (ubuffer && bufflen) {
		ret = blk_rq_map_user(q, req, NULL, ubuffer, bufflen,
				GFP_KERNEL);
		if (ret)
			goto out;
		bio = req->bio;
		bio->bi_disk = disk;
		if (disk && meta_buffer && meta_len) {
			meta = nvme_add_user_metadata(bio, meta_buffer, meta_len,
					meta_seed, write);
			if (IS_ERR(meta)) {
				ret = PTR_ERR(meta);
				goto out_unmap;
			}
			req->cmd_flags |= REQ_INTEGRITY;
		}
	}

	blk_execute_rq(req->q, disk, req, 0);
	if (nvme_req(req)->flags & NVME_REQ_CANCELLED)
		ret = -EINTR;
	else
		ret = nvme_req(req)->status;
	if (result)
		*result = le64_to_cpu(nvme_req(req)->result.u64);
	if (meta && !ret && !write) {
		if (copy_to_user(meta_buffer, meta, meta_len))
			ret = -EFAULT;
	}
	kfree(meta);
 out_unmap:
	if (bio)
		blk_rq_unmap_user(bio);
 out:
	blk_mq_free_request(req);
	return ret;
}

static void nvme_keep_alive_end_io(struct request *rq, blk_status_t status)
{
	struct nvme_ctrl *ctrl = rq->end_io_data;
	unsigned long flags;
	bool startka = false;

	blk_mq_free_request(rq);

	if (status) {
		dev_err(ctrl->device,
			"failed nvme_keep_alive_end_io error=%d\n",
				status);
		return;
	}

	ctrl->comp_seen = false;
	spin_lock_irqsave(&ctrl->lock, flags);
	if (ctrl->state == NVME_CTRL_LIVE ||
	    ctrl->state == NVME_CTRL_CONNECTING)
		startka = true;
	spin_unlock_irqrestore(&ctrl->lock, flags);
	if (startka)
		queue_delayed_work(nvme_wq, &ctrl->ka_work, ctrl->kato * HZ);
}

static int nvme_keep_alive(struct nvme_ctrl *ctrl)
{
	struct request *rq;

	rq = nvme_alloc_request(ctrl->admin_q, &ctrl->ka_cmd, BLK_MQ_REQ_RESERVED,
			NVME_QID_ANY);
	if (IS_ERR(rq))
		return PTR_ERR(rq);

	rq->timeout = ctrl->kato * HZ;
	rq->end_io_data = ctrl;

	blk_execute_rq_nowait(rq->q, NULL, rq, 0, nvme_keep_alive_end_io);

	return 0;
}

static void nvme_keep_alive_work(struct work_struct *work)
{
	struct nvme_ctrl *ctrl = container_of(to_delayed_work(work),
			struct nvme_ctrl, ka_work);
	bool comp_seen = ctrl->comp_seen;

	if ((ctrl->ctratt & NVME_CTRL_ATTR_TBKAS) && comp_seen) {
		dev_dbg(ctrl->device,
			"reschedule traffic based keep-alive timer\n");
		ctrl->comp_seen = false;
		queue_delayed_work(nvme_wq, &ctrl->ka_work, ctrl->kato * HZ);
		return;
	}

	if (nvme_keep_alive(ctrl)) {
		/* allocation failure, reset the controller */
		dev_err(ctrl->device, "keep-alive failed\n");
		nvme_reset_ctrl(ctrl);
		return;
	}
}

static void nvme_start_keep_alive(struct nvme_ctrl *ctrl)
{
	if (unlikely(ctrl->kato == 0))
		return;

	queue_delayed_work(nvme_wq, &ctrl->ka_work, ctrl->kato * HZ);
}

void nvme_stop_keep_alive(struct nvme_ctrl *ctrl)
{
	if (unlikely(ctrl->kato == 0))
		return;

	cancel_delayed_work_sync(&ctrl->ka_work);
}
EXPORT_SYMBOL_GPL(nvme_stop_keep_alive);

static int nvme_identify_ctrl(struct nvme_ctrl *dev, struct nvme_id_ctrl **id)
{
	struct nvme_command c = { };
	int error;

	/* gcc-4.4.4 (at least) has issues with initializers and anon unions */
	c.identify.opcode = nvme_admin_identify;
	c.identify.cns = NVME_ID_CNS_CTRL;

	*id = kmalloc(sizeof(struct nvme_id_ctrl), GFP_KERNEL);
	if (!*id)
		return -ENOMEM;

	error = nvme_submit_sync_cmd(dev->admin_q, &c, *id,
			sizeof(struct nvme_id_ctrl));
	if (error)
		kfree(*id);
	return error;
}

static int nvme_process_ns_desc(struct nvme_ctrl *ctrl, struct nvme_ns_ids *ids,
		struct nvme_ns_id_desc *cur)
{
	const char *warn_str = "ctrl returned bogus length:";
	void *data = cur;

	switch (cur->nidt) {
	case NVME_NIDT_EUI64:
		if (cur->nidl != NVME_NIDT_EUI64_LEN) {
			dev_warn(ctrl->device, "%s %d for NVME_NIDT_EUI64\n",
				 warn_str, cur->nidl);
			return -1;
		}
		memcpy(ids->eui64, data + sizeof(*cur), NVME_NIDT_EUI64_LEN);
		return NVME_NIDT_EUI64_LEN;
	case NVME_NIDT_NGUID:
		if (cur->nidl != NVME_NIDT_NGUID_LEN) {
			dev_warn(ctrl->device, "%s %d for NVME_NIDT_NGUID\n",
				 warn_str, cur->nidl);
			return -1;
		}
		memcpy(ids->nguid, data + sizeof(*cur), NVME_NIDT_NGUID_LEN);
		return NVME_NIDT_NGUID_LEN;
	case NVME_NIDT_UUID:
		if (cur->nidl != NVME_NIDT_UUID_LEN) {
			dev_warn(ctrl->device, "%s %d for NVME_NIDT_UUID\n",
				 warn_str, cur->nidl);
			return -1;
		}
		uuid_copy(&ids->uuid, data + sizeof(*cur));
		return NVME_NIDT_UUID_LEN;
	default:
		/* Skip unknown types */
		return cur->nidl;
	}
}

static int nvme_identify_ns_descs(struct nvme_ctrl *ctrl, unsigned nsid,
		struct nvme_ns_ids *ids)
{
	struct nvme_command c = { };
	int status;
	void *data;
	int pos;
	int len;

	c.identify.opcode = nvme_admin_identify;
	c.identify.nsid = cpu_to_le32(nsid);
	c.identify.cns = NVME_ID_CNS_NS_DESC_LIST;

	data = kzalloc(NVME_IDENTIFY_DATA_SIZE, GFP_KERNEL);
	if (!data)
		return -ENOMEM;

	status = nvme_submit_sync_cmd(ctrl->admin_q, &c, data,
				      NVME_IDENTIFY_DATA_SIZE);
	if (status) {
		dev_warn(ctrl->device,
			"Identify Descriptors failed (%d)\n", status);
		 /*
		  * Don't treat an error as fatal, as we potentially already
		  * have a NGUID or EUI-64.
		  */
<<<<<<< HEAD
		if (status > 0)
=======
		if (status > 0 && !(status & NVME_SC_DNR))
>>>>>>> 358c7c61
			status = 0;
		goto free_data;
	}

	for (pos = 0; pos < NVME_IDENTIFY_DATA_SIZE; pos += len) {
		struct nvme_ns_id_desc *cur = data + pos;

		if (cur->nidl == 0)
			break;

		len = nvme_process_ns_desc(ctrl, ids, cur);
		if (len < 0)
			goto free_data;

		len += sizeof(*cur);
	}
free_data:
	kfree(data);
	return status;
}

static int nvme_identify_ns_list(struct nvme_ctrl *dev, unsigned nsid, __le32 *ns_list)
{
	struct nvme_command c = { };

	c.identify.opcode = nvme_admin_identify;
	c.identify.cns = NVME_ID_CNS_NS_ACTIVE_LIST;
	c.identify.nsid = cpu_to_le32(nsid);
	return nvme_submit_sync_cmd(dev->admin_q, &c, ns_list,
				    NVME_IDENTIFY_DATA_SIZE);
}

static int nvme_identify_ns(struct nvme_ctrl *ctrl,
		unsigned nsid, struct nvme_id_ns **id)
{
	struct nvme_command c = { };
	int error;

	/* gcc-4.4.4 (at least) has issues with initializers and anon unions */
	c.identify.opcode = nvme_admin_identify;
	c.identify.nsid = cpu_to_le32(nsid);
	c.identify.cns = NVME_ID_CNS_NS;

	*id = kmalloc(sizeof(**id), GFP_KERNEL);
	if (!*id)
		return -ENOMEM;

	error = nvme_submit_sync_cmd(ctrl->admin_q, &c, *id, sizeof(**id));
	if (error) {
		dev_warn(ctrl->device, "Identify namespace failed (%d)\n", error);
		kfree(*id);
	}

	return error;
}

static int nvme_features(struct nvme_ctrl *dev, u8 op, unsigned int fid,
		unsigned int dword11, void *buffer, size_t buflen, u32 *result)
{
	union nvme_result res = { 0 };
	struct nvme_command c;
	int ret;

	memset(&c, 0, sizeof(c));
	c.features.opcode = op;
	c.features.fid = cpu_to_le32(fid);
	c.features.dword11 = cpu_to_le32(dword11);

	ret = __nvme_submit_sync_cmd(dev->admin_q, &c, &res,
			buffer, buflen, 0, NVME_QID_ANY, 0, 0, false);
	if (ret >= 0 && result)
		*result = le32_to_cpu(res.u32);
	return ret;
}

int nvme_set_features(struct nvme_ctrl *dev, unsigned int fid,
		      unsigned int dword11, void *buffer, size_t buflen,
		      u32 *result)
{
	return nvme_features(dev, nvme_admin_set_features, fid, dword11, buffer,
			     buflen, result);
}
EXPORT_SYMBOL_GPL(nvme_set_features);

int nvme_get_features(struct nvme_ctrl *dev, unsigned int fid,
		      unsigned int dword11, void *buffer, size_t buflen,
		      u32 *result)
{
	return nvme_features(dev, nvme_admin_get_features, fid, dword11, buffer,
			     buflen, result);
}
EXPORT_SYMBOL_GPL(nvme_get_features);

int nvme_set_queue_count(struct nvme_ctrl *ctrl, int *count)
{
	u32 q_count = (*count - 1) | ((*count - 1) << 16);
	u32 result;
	int status, nr_io_queues;

	status = nvme_set_features(ctrl, NVME_FEAT_NUM_QUEUES, q_count, NULL, 0,
			&result);
	if (status < 0)
		return status;

	/*
	 * Degraded controllers might return an error when setting the queue
	 * count.  We still want to be able to bring them online and offer
	 * access to the admin queue, as that might be only way to fix them up.
	 */
	if (status > 0) {
		dev_err(ctrl->device, "Could not set queue count (%d)\n", status);
		*count = 0;
	} else {
		nr_io_queues = min(result & 0xffff, result >> 16) + 1;
		*count = min(*count, nr_io_queues);
	}

	return 0;
}
EXPORT_SYMBOL_GPL(nvme_set_queue_count);

#define NVME_AEN_SUPPORTED \
	(NVME_AEN_CFG_NS_ATTR | NVME_AEN_CFG_FW_ACT | \
	 NVME_AEN_CFG_ANA_CHANGE | NVME_AEN_CFG_DISC_CHANGE)

static void nvme_enable_aen(struct nvme_ctrl *ctrl)
{
	u32 result, supported_aens = ctrl->oaes & NVME_AEN_SUPPORTED;
	int status;

	if (!supported_aens)
		return;

	status = nvme_set_features(ctrl, NVME_FEAT_ASYNC_EVENT, supported_aens,
			NULL, 0, &result);
	if (status)
		dev_warn(ctrl->device, "Failed to configure AEN (cfg %x)\n",
			 supported_aens);

	queue_work(nvme_wq, &ctrl->async_event_work);
}

/*
 * Convert integer values from ioctl structures to user pointers, silently
 * ignoring the upper bits in the compat case to match behaviour of 32-bit
 * kernels.
 */
static void __user *nvme_to_user_ptr(uintptr_t ptrval)
{
	if (in_compat_syscall())
		ptrval = (compat_uptr_t)ptrval;
	return (void __user *)ptrval;
}

static int nvme_submit_io(struct nvme_ns *ns, struct nvme_user_io __user *uio)
{
	struct nvme_user_io io;
	struct nvme_command c;
	unsigned length, meta_len;
	void __user *metadata;

	if (copy_from_user(&io, uio, sizeof(io)))
		return -EFAULT;
	if (io.flags)
		return -EINVAL;

	switch (io.opcode) {
	case nvme_cmd_write:
	case nvme_cmd_read:
	case nvme_cmd_compare:
		break;
	default:
		return -EINVAL;
	}

	length = (io.nblocks + 1) << ns->lba_shift;
	meta_len = (io.nblocks + 1) * ns->ms;
	metadata = nvme_to_user_ptr(io.metadata);

	if (ns->ext) {
		length += meta_len;
		meta_len = 0;
	} else if (meta_len) {
		if ((io.metadata & 3) || !io.metadata)
			return -EINVAL;
	}

	memset(&c, 0, sizeof(c));
	c.rw.opcode = io.opcode;
	c.rw.flags = io.flags;
	c.rw.nsid = cpu_to_le32(ns->head->ns_id);
	c.rw.slba = cpu_to_le64(io.slba);
	c.rw.length = cpu_to_le16(io.nblocks);
	c.rw.control = cpu_to_le16(io.control);
	c.rw.dsmgmt = cpu_to_le32(io.dsmgmt);
	c.rw.reftag = cpu_to_le32(io.reftag);
	c.rw.apptag = cpu_to_le16(io.apptag);
	c.rw.appmask = cpu_to_le16(io.appmask);

	return nvme_submit_user_cmd(ns->queue, &c,
			nvme_to_user_ptr(io.addr), length,
			metadata, meta_len, lower_32_bits(io.slba), NULL, 0);
}

static u32 nvme_known_admin_effects(u8 opcode)
{
	switch (opcode) {
	case nvme_admin_format_nvm:
		return NVME_CMD_EFFECTS_CSUPP | NVME_CMD_EFFECTS_LBCC |
					NVME_CMD_EFFECTS_CSE_MASK;
	case nvme_admin_sanitize_nvm:
		return NVME_CMD_EFFECTS_CSE_MASK;
	default:
		break;
	}
	return 0;
}

static u32 nvme_passthru_start(struct nvme_ctrl *ctrl, struct nvme_ns *ns,
								u8 opcode)
{
	u32 effects = 0;

	if (ns) {
		if (ctrl->effects)
			effects = le32_to_cpu(ctrl->effects->iocs[opcode]);
		if (effects & ~(NVME_CMD_EFFECTS_CSUPP | NVME_CMD_EFFECTS_LBCC))
			dev_warn(ctrl->device,
				 "IO command:%02x has unhandled effects:%08x\n",
				 opcode, effects);
		return 0;
	}

	if (ctrl->effects)
		effects = le32_to_cpu(ctrl->effects->acs[opcode]);
	effects |= nvme_known_admin_effects(opcode);

	/*
	 * For simplicity, IO to all namespaces is quiesced even if the command
	 * effects say only one namespace is affected.
	 */
	if (effects & (NVME_CMD_EFFECTS_LBCC | NVME_CMD_EFFECTS_CSE_MASK)) {
		mutex_lock(&ctrl->scan_lock);
		mutex_lock(&ctrl->subsys->lock);
		nvme_mpath_start_freeze(ctrl->subsys);
		nvme_mpath_wait_freeze(ctrl->subsys);
		nvme_start_freeze(ctrl);
		nvme_wait_freeze(ctrl);
	}
	return effects;
}

static void nvme_update_formats(struct nvme_ctrl *ctrl)
{
	struct nvme_ns *ns;

	down_read(&ctrl->namespaces_rwsem);
	list_for_each_entry(ns, &ctrl->namespaces, list)
		if (ns->disk && nvme_revalidate_disk(ns->disk))
			nvme_set_queue_dying(ns);
	up_read(&ctrl->namespaces_rwsem);
}

static void nvme_passthru_end(struct nvme_ctrl *ctrl, u32 effects)
{
	/*
	 * Revalidate LBA changes prior to unfreezing. This is necessary to
	 * prevent memory corruption if a logical block size was changed by
	 * this command.
	 */
	if (effects & NVME_CMD_EFFECTS_LBCC)
		nvme_update_formats(ctrl);
	if (effects & (NVME_CMD_EFFECTS_LBCC | NVME_CMD_EFFECTS_CSE_MASK)) {
		nvme_unfreeze(ctrl);
		nvme_mpath_unfreeze(ctrl->subsys);
		mutex_unlock(&ctrl->subsys->lock);
		nvme_remove_invalid_namespaces(ctrl, NVME_NSID_ALL);
		mutex_unlock(&ctrl->scan_lock);
	}
	if (effects & NVME_CMD_EFFECTS_CCC)
		nvme_init_identify(ctrl);
	if (effects & (NVME_CMD_EFFECTS_NIC | NVME_CMD_EFFECTS_NCC))
		nvme_queue_scan(ctrl);
}

static int nvme_user_cmd(struct nvme_ctrl *ctrl, struct nvme_ns *ns,
			struct nvme_passthru_cmd __user *ucmd)
{
	struct nvme_passthru_cmd cmd;
	struct nvme_command c;
	unsigned timeout = 0;
	u32 effects;
	u64 result;
	int status;

	if (!capable(CAP_SYS_ADMIN))
		return -EACCES;
	if (copy_from_user(&cmd, ucmd, sizeof(cmd)))
		return -EFAULT;
	if (cmd.flags)
		return -EINVAL;

	memset(&c, 0, sizeof(c));
	c.common.opcode = cmd.opcode;
	c.common.flags = cmd.flags;
	c.common.nsid = cpu_to_le32(cmd.nsid);
	c.common.cdw2[0] = cpu_to_le32(cmd.cdw2);
	c.common.cdw2[1] = cpu_to_le32(cmd.cdw3);
	c.common.cdw10 = cpu_to_le32(cmd.cdw10);
	c.common.cdw11 = cpu_to_le32(cmd.cdw11);
	c.common.cdw12 = cpu_to_le32(cmd.cdw12);
	c.common.cdw13 = cpu_to_le32(cmd.cdw13);
	c.common.cdw14 = cpu_to_le32(cmd.cdw14);
	c.common.cdw15 = cpu_to_le32(cmd.cdw15);

	if (cmd.timeout_ms)
		timeout = msecs_to_jiffies(cmd.timeout_ms);

	effects = nvme_passthru_start(ctrl, ns, cmd.opcode);
	status = nvme_submit_user_cmd(ns ? ns->queue : ctrl->admin_q, &c,
			nvme_to_user_ptr(cmd.addr), cmd.data_len,
			nvme_to_user_ptr(cmd.metadata), cmd.metadata_len,
			0, &result, timeout);
	nvme_passthru_end(ctrl, effects);

	if (status >= 0) {
		if (put_user(result, &ucmd->result))
			return -EFAULT;
	}

	return status;
}

static int nvme_user_cmd64(struct nvme_ctrl *ctrl, struct nvme_ns *ns,
			struct nvme_passthru_cmd64 __user *ucmd)
{
	struct nvme_passthru_cmd64 cmd;
	struct nvme_command c;
	unsigned timeout = 0;
	u32 effects;
	int status;

	if (!capable(CAP_SYS_ADMIN))
		return -EACCES;
	if (copy_from_user(&cmd, ucmd, sizeof(cmd)))
		return -EFAULT;
	if (cmd.flags)
		return -EINVAL;

	memset(&c, 0, sizeof(c));
	c.common.opcode = cmd.opcode;
	c.common.flags = cmd.flags;
	c.common.nsid = cpu_to_le32(cmd.nsid);
	c.common.cdw2[0] = cpu_to_le32(cmd.cdw2);
	c.common.cdw2[1] = cpu_to_le32(cmd.cdw3);
	c.common.cdw10 = cpu_to_le32(cmd.cdw10);
	c.common.cdw11 = cpu_to_le32(cmd.cdw11);
	c.common.cdw12 = cpu_to_le32(cmd.cdw12);
	c.common.cdw13 = cpu_to_le32(cmd.cdw13);
	c.common.cdw14 = cpu_to_le32(cmd.cdw14);
	c.common.cdw15 = cpu_to_le32(cmd.cdw15);

	if (cmd.timeout_ms)
		timeout = msecs_to_jiffies(cmd.timeout_ms);

	effects = nvme_passthru_start(ctrl, ns, cmd.opcode);
	status = nvme_submit_user_cmd(ns ? ns->queue : ctrl->admin_q, &c,
			nvme_to_user_ptr(cmd.addr), cmd.data_len,
			nvme_to_user_ptr(cmd.metadata), cmd.metadata_len,
			0, &cmd.result, timeout);
	nvme_passthru_end(ctrl, effects);

	if (status >= 0) {
		if (put_user(cmd.result, &ucmd->result))
			return -EFAULT;
	}

	return status;
}

/*
 * Issue ioctl requests on the first available path.  Note that unlike normal
 * block layer requests we will not retry failed request on another controller.
 */
static struct nvme_ns *nvme_get_ns_from_disk(struct gendisk *disk,
		struct nvme_ns_head **head, int *srcu_idx)
{
#ifdef CONFIG_NVME_MULTIPATH
	if (disk->fops == &nvme_ns_head_ops) {
		struct nvme_ns *ns;

		*head = disk->private_data;
		*srcu_idx = srcu_read_lock(&(*head)->srcu);
		ns = nvme_find_path(*head);
		if (!ns)
			srcu_read_unlock(&(*head)->srcu, *srcu_idx);
		return ns;
	}
#endif
	*head = NULL;
	*srcu_idx = -1;
	return disk->private_data;
}

static void nvme_put_ns_from_disk(struct nvme_ns_head *head, int idx)
{
	if (head)
		srcu_read_unlock(&head->srcu, idx);
}

static bool is_ctrl_ioctl(unsigned int cmd)
{
	if (cmd == NVME_IOCTL_ADMIN_CMD || cmd == NVME_IOCTL_ADMIN64_CMD)
		return true;
	if (is_sed_ioctl(cmd))
		return true;
	return false;
}

static int nvme_handle_ctrl_ioctl(struct nvme_ns *ns, unsigned int cmd,
				  void __user *argp,
				  struct nvme_ns_head *head,
				  int srcu_idx)
{
	struct nvme_ctrl *ctrl = ns->ctrl;
	int ret;

	nvme_get_ctrl(ns->ctrl);
	nvme_put_ns_from_disk(head, srcu_idx);

	switch (cmd) {
	case NVME_IOCTL_ADMIN_CMD:
		ret = nvme_user_cmd(ctrl, NULL, argp);
		break;
	case NVME_IOCTL_ADMIN64_CMD:
		ret = nvme_user_cmd64(ctrl, NULL, argp);
		break;
	default:
		ret = sed_ioctl(ctrl->opal_dev, cmd, argp);
		break;
	}
	nvme_put_ctrl(ctrl);
	return ret;
}

static int nvme_ioctl(struct block_device *bdev, fmode_t mode,
		unsigned int cmd, unsigned long arg)
{
	struct nvme_ns_head *head = NULL;
	void __user *argp = (void __user *)arg;
	struct nvme_ns *ns;
	int srcu_idx, ret;

	ns = nvme_get_ns_from_disk(bdev->bd_disk, &head, &srcu_idx);
	if (unlikely(!ns))
		return -EWOULDBLOCK;

	/*
	 * Handle ioctls that apply to the controller instead of the namespace
	 * seperately and drop the ns SRCU reference early.  This avoids a
	 * deadlock when deleting namespaces using the passthrough interface.
	 */
	if (is_ctrl_ioctl(cmd))
		return nvme_handle_ctrl_ioctl(ns, cmd, argp, head, srcu_idx);

	switch (cmd) {
	case NVME_IOCTL_ID:
		force_successful_syscall_return();
		ret = ns->head->ns_id;
		break;
	case NVME_IOCTL_IO_CMD:
		ret = nvme_user_cmd(ns->ctrl, ns, argp);
		break;
	case NVME_IOCTL_SUBMIT_IO:
		ret = nvme_submit_io(ns, argp);
		break;
	case NVME_IOCTL_IO64_CMD:
		ret = nvme_user_cmd64(ns->ctrl, ns, argp);
		break;
	default:
		if (ns->ndev)
			ret = nvme_nvm_ioctl(ns, cmd, arg);
		else
			ret = -ENOTTY;
	}

	nvme_put_ns_from_disk(head, srcu_idx);
	return ret;
}

#ifdef CONFIG_COMPAT
struct nvme_user_io32 {
	__u8	opcode;
	__u8	flags;
	__u16	control;
	__u16	nblocks;
	__u16	rsvd;
	__u64	metadata;
	__u64	addr;
	__u64	slba;
	__u32	dsmgmt;
	__u32	reftag;
	__u16	apptag;
	__u16	appmask;
} __attribute__((__packed__));

#define NVME_IOCTL_SUBMIT_IO32	_IOW('N', 0x42, struct nvme_user_io32)

static int nvme_compat_ioctl(struct block_device *bdev, fmode_t mode,
		unsigned int cmd, unsigned long arg)
{
	/*
	 * Corresponds to the difference of NVME_IOCTL_SUBMIT_IO
	 * between 32 bit programs and 64 bit kernel.
	 * The cause is that the results of sizeof(struct nvme_user_io),
	 * which is used to define NVME_IOCTL_SUBMIT_IO,
	 * are not same between 32 bit compiler and 64 bit compiler.
	 * NVME_IOCTL_SUBMIT_IO32 is for 64 bit kernel handling
	 * NVME_IOCTL_SUBMIT_IO issued from 32 bit programs.
	 * Other IOCTL numbers are same between 32 bit and 64 bit.
	 * So there is nothing to do regarding to other IOCTL numbers.
	 */
	if (cmd == NVME_IOCTL_SUBMIT_IO32)
		return nvme_ioctl(bdev, mode, NVME_IOCTL_SUBMIT_IO, arg);

	return nvme_ioctl(bdev, mode, cmd, arg);
}
#else
#define nvme_compat_ioctl	NULL
#endif /* CONFIG_COMPAT */

static int nvme_open(struct block_device *bdev, fmode_t mode)
{
	struct nvme_ns *ns = bdev->bd_disk->private_data;

#ifdef CONFIG_NVME_MULTIPATH
	/* should never be called due to GENHD_FL_HIDDEN */
	if (WARN_ON_ONCE(ns->head->disk))
		goto fail;
#endif
	if (!kref_get_unless_zero(&ns->kref))
		goto fail;
	if (!try_module_get(ns->ctrl->ops->module))
		goto fail_put_ns;

	return 0;

fail_put_ns:
	nvme_put_ns(ns);
fail:
	return -ENXIO;
}

static void nvme_release(struct gendisk *disk, fmode_t mode)
{
	struct nvme_ns *ns = disk->private_data;

	module_put(ns->ctrl->ops->module);
	nvme_put_ns(ns);
}

static int nvme_getgeo(struct block_device *bdev, struct hd_geometry *geo)
{
	/* some standard values */
	geo->heads = 1 << 6;
	geo->sectors = 1 << 5;
	geo->cylinders = get_capacity(bdev->bd_disk) >> 11;
	return 0;
}

#ifdef CONFIG_BLK_DEV_INTEGRITY
static void nvme_init_integrity(struct gendisk *disk, u16 ms, u8 pi_type)
{
	struct blk_integrity integrity;

	memset(&integrity, 0, sizeof(integrity));
	switch (pi_type) {
	case NVME_NS_DPS_PI_TYPE3:
		integrity.profile = &t10_pi_type3_crc;
		integrity.tag_size = sizeof(u16) + sizeof(u32);
		integrity.flags |= BLK_INTEGRITY_DEVICE_CAPABLE;
		break;
	case NVME_NS_DPS_PI_TYPE1:
	case NVME_NS_DPS_PI_TYPE2:
		integrity.profile = &t10_pi_type1_crc;
		integrity.tag_size = sizeof(u16);
		integrity.flags |= BLK_INTEGRITY_DEVICE_CAPABLE;
		break;
	default:
		integrity.profile = NULL;
		break;
	}
	integrity.tuple_size = ms;
	blk_integrity_register(disk, &integrity);
	blk_queue_max_integrity_segments(disk->queue, 1);
}
#else
static void nvme_init_integrity(struct gendisk *disk, u16 ms, u8 pi_type)
{
}
#endif /* CONFIG_BLK_DEV_INTEGRITY */

static void nvme_set_chunk_size(struct nvme_ns *ns)
{
	u32 chunk_size = nvme_lba_to_sect(ns, ns->noiob);
	blk_queue_chunk_sectors(ns->queue, rounddown_pow_of_two(chunk_size));
}

static void nvme_config_discard(struct gendisk *disk, struct nvme_ns *ns)
{
	struct nvme_ctrl *ctrl = ns->ctrl;
	struct request_queue *queue = disk->queue;
	u32 size = queue_logical_block_size(queue);

	if (!(ctrl->oncs & NVME_CTRL_ONCS_DSM)) {
		blk_queue_flag_clear(QUEUE_FLAG_DISCARD, queue);
		return;
	}

	if (ctrl->nr_streams && ns->sws && ns->sgs)
		size *= ns->sws * ns->sgs;

	BUILD_BUG_ON(PAGE_SIZE / sizeof(struct nvme_dsm_range) <
			NVME_DSM_MAX_RANGES);

	queue->limits.discard_alignment = 0;
	queue->limits.discard_granularity = size;

	/* If discard is already enabled, don't reset queue limits */
	if (blk_queue_flag_test_and_set(QUEUE_FLAG_DISCARD, queue))
		return;

	blk_queue_max_discard_sectors(queue, UINT_MAX);
	blk_queue_max_discard_segments(queue, NVME_DSM_MAX_RANGES);

	if (ctrl->quirks & NVME_QUIRK_DEALLOCATE_ZEROES)
		blk_queue_max_write_zeroes_sectors(queue, UINT_MAX);
}

static void nvme_config_write_zeroes(struct gendisk *disk, struct nvme_ns *ns)
{
	u64 max_blocks;

	if (!(ns->ctrl->oncs & NVME_CTRL_ONCS_WRITE_ZEROES) ||
	    (ns->ctrl->quirks & NVME_QUIRK_DISABLE_WRITE_ZEROES))
		return;
	/*
	 * Even though NVMe spec explicitly states that MDTS is not
	 * applicable to the write-zeroes:- "The restriction does not apply to
	 * commands that do not transfer data between the host and the
	 * controller (e.g., Write Uncorrectable ro Write Zeroes command).".
	 * In order to be more cautious use controller's max_hw_sectors value
	 * to configure the maximum sectors for the write-zeroes which is
	 * configured based on the controller's MDTS field in the
	 * nvme_init_identify() if available.
	 */
	if (ns->ctrl->max_hw_sectors == UINT_MAX)
		max_blocks = (u64)USHRT_MAX + 1;
	else
		max_blocks = ns->ctrl->max_hw_sectors + 1;

	blk_queue_max_write_zeroes_sectors(disk->queue,
					   nvme_lba_to_sect(ns, max_blocks));
}

static int nvme_report_ns_ids(struct nvme_ctrl *ctrl, unsigned int nsid,
		struct nvme_id_ns *id, struct nvme_ns_ids *ids)
{
	memset(ids, 0, sizeof(*ids));

	if (ctrl->vs >= NVME_VS(1, 1, 0))
		memcpy(ids->eui64, id->eui64, sizeof(id->eui64));
	if (ctrl->vs >= NVME_VS(1, 2, 0))
		memcpy(ids->nguid, id->nguid, sizeof(id->nguid));
	if (ctrl->vs >= NVME_VS(1, 3, 0))
		return nvme_identify_ns_descs(ctrl, nsid, ids);
	return 0;
}

static bool nvme_ns_ids_valid(struct nvme_ns_ids *ids)
{
	return !uuid_is_null(&ids->uuid) ||
		memchr_inv(ids->nguid, 0, sizeof(ids->nguid)) ||
		memchr_inv(ids->eui64, 0, sizeof(ids->eui64));
}

static bool nvme_ns_ids_equal(struct nvme_ns_ids *a, struct nvme_ns_ids *b)
{
	return uuid_equal(&a->uuid, &b->uuid) &&
		memcmp(&a->nguid, &b->nguid, sizeof(a->nguid)) == 0 &&
		memcmp(&a->eui64, &b->eui64, sizeof(a->eui64)) == 0;
}

static void nvme_update_disk_info(struct gendisk *disk,
		struct nvme_ns *ns, struct nvme_id_ns *id)
{
	sector_t capacity = nvme_lba_to_sect(ns, le64_to_cpu(id->nsze));
	unsigned short bs = 1 << ns->lba_shift;
	u32 atomic_bs, phys_bs, io_opt;

	if (ns->lba_shift > PAGE_SHIFT) {
		/* unsupported block size, set capacity to 0 later */
		bs = (1 << 9);
	}
	blk_mq_freeze_queue(disk->queue);
	blk_integrity_unregister(disk);

	if (id->nabo == 0) {
		/*
		 * Bit 1 indicates whether NAWUPF is defined for this namespace
		 * and whether it should be used instead of AWUPF. If NAWUPF ==
		 * 0 then AWUPF must be used instead.
		 */
		if (id->nsfeat & (1 << 1) && id->nawupf)
			atomic_bs = (1 + le16_to_cpu(id->nawupf)) * bs;
		else
			atomic_bs = (1 + ns->ctrl->subsys->awupf) * bs;
	} else {
		atomic_bs = bs;
	}
	phys_bs = bs;
	io_opt = bs;
	if (id->nsfeat & (1 << 4)) {
		/* NPWG = Namespace Preferred Write Granularity */
		phys_bs *= 1 + le16_to_cpu(id->npwg);
		/* NOWS = Namespace Optimal Write Size */
		io_opt *= 1 + le16_to_cpu(id->nows);
	}

	blk_queue_logical_block_size(disk->queue, bs);
	/*
	 * Linux filesystems assume writing a single physical block is
	 * an atomic operation. Hence limit the physical block size to the
	 * value of the Atomic Write Unit Power Fail parameter.
	 */
	blk_queue_physical_block_size(disk->queue, min(phys_bs, atomic_bs));
	blk_queue_io_min(disk->queue, phys_bs);
	blk_queue_io_opt(disk->queue, io_opt);

	if (ns->ms && !ns->ext &&
	    (ns->ctrl->ops->flags & NVME_F_METADATA_SUPPORTED))
		nvme_init_integrity(disk, ns->ms, ns->pi_type);
	if ((ns->ms && !nvme_ns_has_pi(ns) && !blk_get_integrity(disk)) ||
	    ns->lba_shift > PAGE_SHIFT)
		capacity = 0;

	set_capacity_revalidate_and_notify(disk, capacity, false);

	nvme_config_discard(disk, ns);
	nvme_config_write_zeroes(disk, ns);

	if (id->nsattr & (1 << 0))
		set_disk_ro(disk, true);
	else
		set_disk_ro(disk, false);

	blk_mq_unfreeze_queue(disk->queue);
}

static void __nvme_revalidate_disk(struct gendisk *disk, struct nvme_id_ns *id)
{
	struct nvme_ns *ns = disk->private_data;

	/*
	 * If identify namespace failed, use default 512 byte block size so
	 * block layer can use before failing read/write for 0 capacity.
	 */
	ns->lba_shift = id->lbaf[id->flbas & NVME_NS_FLBAS_LBA_MASK].ds;
	if (ns->lba_shift == 0)
		ns->lba_shift = 9;
	ns->noiob = le16_to_cpu(id->noiob);
	ns->ms = le16_to_cpu(id->lbaf[id->flbas & NVME_NS_FLBAS_LBA_MASK].ms);
	ns->ext = ns->ms && (id->flbas & NVME_NS_FLBAS_META_EXT);
	/* the PI implementation requires metadata equal t10 pi tuple size */
	if (ns->ms == sizeof(struct t10_pi_tuple))
		ns->pi_type = id->dps & NVME_NS_DPS_PI_MASK;
	else
		ns->pi_type = 0;

	if (ns->noiob)
		nvme_set_chunk_size(ns);
	nvme_update_disk_info(disk, ns, id);
#ifdef CONFIG_NVME_MULTIPATH
	if (ns->head->disk) {
		nvme_update_disk_info(ns->head->disk, ns, id);
		blk_queue_stack_limits(ns->head->disk->queue, ns->queue);
		if (bdi_cap_stable_pages_required(ns->queue->backing_dev_info)) {
			struct backing_dev_info *info =
				ns->head->disk->queue->backing_dev_info;

                        info->capabilities |= BDI_CAP_STABLE_WRITES;
		}

		revalidate_disk(ns->head->disk);
	}
#endif
}

static int nvme_revalidate_disk(struct gendisk *disk)
{
	struct nvme_ns *ns = disk->private_data;
	struct nvme_ctrl *ctrl = ns->ctrl;
	struct nvme_id_ns *id;
	struct nvme_ns_ids ids;
	int ret = 0;

	if (test_bit(NVME_NS_DEAD, &ns->flags)) {
		set_capacity(disk, 0);
		return -ENODEV;
	}

	ret = nvme_identify_ns(ctrl, ns->head->ns_id, &id);
	if (ret)
		goto out;

	if (id->ncap == 0) {
		ret = -ENODEV;
		goto free_id;
	}

	__nvme_revalidate_disk(disk, id);
	ret = nvme_report_ns_ids(ctrl, ns->head->ns_id, id, &ids);
	if (ret)
		goto free_id;

	if (!nvme_ns_ids_equal(&ns->head->ids, &ids)) {
		dev_err(ctrl->device,
			"identifiers changed for nsid %d\n", ns->head->ns_id);
		ret = -ENODEV;
	}

free_id:
	kfree(id);
out:
	/*
	 * Only fail the function if we got a fatal error back from the
	 * device, otherwise ignore the error and just move on.
	 */
	if (ret == -ENOMEM || (ret > 0 && !(ret & NVME_SC_DNR)))
		ret = 0;
	else if (ret > 0)
		ret = blk_status_to_errno(nvme_error_status(ret));
	return ret;
}

static char nvme_pr_type(enum pr_type type)
{
	switch (type) {
	case PR_WRITE_EXCLUSIVE:
		return 1;
	case PR_EXCLUSIVE_ACCESS:
		return 2;
	case PR_WRITE_EXCLUSIVE_REG_ONLY:
		return 3;
	case PR_EXCLUSIVE_ACCESS_REG_ONLY:
		return 4;
	case PR_WRITE_EXCLUSIVE_ALL_REGS:
		return 5;
	case PR_EXCLUSIVE_ACCESS_ALL_REGS:
		return 6;
	default:
		return 0;
	}
};

static int nvme_pr_command(struct block_device *bdev, u32 cdw10,
				u64 key, u64 sa_key, u8 op)
{
	struct nvme_ns_head *head = NULL;
	struct nvme_ns *ns;
	struct nvme_command c;
	int srcu_idx, ret;
	u8 data[16] = { 0, };

	ns = nvme_get_ns_from_disk(bdev->bd_disk, &head, &srcu_idx);
	if (unlikely(!ns))
		return -EWOULDBLOCK;

	put_unaligned_le64(key, &data[0]);
	put_unaligned_le64(sa_key, &data[8]);

	memset(&c, 0, sizeof(c));
	c.common.opcode = op;
	c.common.nsid = cpu_to_le32(ns->head->ns_id);
	c.common.cdw10 = cpu_to_le32(cdw10);

	ret = nvme_submit_sync_cmd(ns->queue, &c, data, 16);
	nvme_put_ns_from_disk(head, srcu_idx);
	return ret;
}

static int nvme_pr_register(struct block_device *bdev, u64 old,
		u64 new, unsigned flags)
{
	u32 cdw10;

	if (flags & ~PR_FL_IGNORE_KEY)
		return -EOPNOTSUPP;

	cdw10 = old ? 2 : 0;
	cdw10 |= (flags & PR_FL_IGNORE_KEY) ? 1 << 3 : 0;
	cdw10 |= (1 << 30) | (1 << 31); /* PTPL=1 */
	return nvme_pr_command(bdev, cdw10, old, new, nvme_cmd_resv_register);
}

static int nvme_pr_reserve(struct block_device *bdev, u64 key,
		enum pr_type type, unsigned flags)
{
	u32 cdw10;

	if (flags & ~PR_FL_IGNORE_KEY)
		return -EOPNOTSUPP;

	cdw10 = nvme_pr_type(type) << 8;
	cdw10 |= ((flags & PR_FL_IGNORE_KEY) ? 1 << 3 : 0);
	return nvme_pr_command(bdev, cdw10, key, 0, nvme_cmd_resv_acquire);
}

static int nvme_pr_preempt(struct block_device *bdev, u64 old, u64 new,
		enum pr_type type, bool abort)
{
	u32 cdw10 = nvme_pr_type(type) << 8 | (abort ? 2 : 1);
	return nvme_pr_command(bdev, cdw10, old, new, nvme_cmd_resv_acquire);
}

static int nvme_pr_clear(struct block_device *bdev, u64 key)
{
	u32 cdw10 = 1 | (key ? 1 << 3 : 0);
	return nvme_pr_command(bdev, cdw10, key, 0, nvme_cmd_resv_register);
}

static int nvme_pr_release(struct block_device *bdev, u64 key, enum pr_type type)
{
	u32 cdw10 = nvme_pr_type(type) << 8 | (key ? 1 << 3 : 0);
	return nvme_pr_command(bdev, cdw10, key, 0, nvme_cmd_resv_release);
}

static const struct pr_ops nvme_pr_ops = {
	.pr_register	= nvme_pr_register,
	.pr_reserve	= nvme_pr_reserve,
	.pr_release	= nvme_pr_release,
	.pr_preempt	= nvme_pr_preempt,
	.pr_clear	= nvme_pr_clear,
};

#ifdef CONFIG_BLK_SED_OPAL
int nvme_sec_submit(void *data, u16 spsp, u8 secp, void *buffer, size_t len,
		bool send)
{
	struct nvme_ctrl *ctrl = data;
	struct nvme_command cmd;

	memset(&cmd, 0, sizeof(cmd));
	if (send)
		cmd.common.opcode = nvme_admin_security_send;
	else
		cmd.common.opcode = nvme_admin_security_recv;
	cmd.common.nsid = 0;
	cmd.common.cdw10 = cpu_to_le32(((u32)secp) << 24 | ((u32)spsp) << 8);
	cmd.common.cdw11 = cpu_to_le32(len);

	return __nvme_submit_sync_cmd(ctrl->admin_q, &cmd, NULL, buffer, len,
				      ADMIN_TIMEOUT, NVME_QID_ANY, 1, 0, false);
}
EXPORT_SYMBOL_GPL(nvme_sec_submit);
#endif /* CONFIG_BLK_SED_OPAL */

static const struct block_device_operations nvme_fops = {
	.owner		= THIS_MODULE,
	.ioctl		= nvme_ioctl,
	.compat_ioctl	= nvme_compat_ioctl,
	.open		= nvme_open,
	.release	= nvme_release,
	.getgeo		= nvme_getgeo,
	.revalidate_disk= nvme_revalidate_disk,
	.pr_ops		= &nvme_pr_ops,
};

#ifdef CONFIG_NVME_MULTIPATH
static int nvme_ns_head_open(struct block_device *bdev, fmode_t mode)
{
	struct nvme_ns_head *head = bdev->bd_disk->private_data;

	if (!kref_get_unless_zero(&head->ref))
		return -ENXIO;
	return 0;
}

static void nvme_ns_head_release(struct gendisk *disk, fmode_t mode)
{
	nvme_put_ns_head(disk->private_data);
}

const struct block_device_operations nvme_ns_head_ops = {
	.owner		= THIS_MODULE,
	.open		= nvme_ns_head_open,
	.release	= nvme_ns_head_release,
	.ioctl		= nvme_ioctl,
	.compat_ioctl	= nvme_compat_ioctl,
	.getgeo		= nvme_getgeo,
	.pr_ops		= &nvme_pr_ops,
};
#endif /* CONFIG_NVME_MULTIPATH */

static int nvme_wait_ready(struct nvme_ctrl *ctrl, u64 cap, bool enabled)
{
	unsigned long timeout =
		((NVME_CAP_TIMEOUT(cap) + 1) * HZ / 2) + jiffies;
	u32 csts, bit = enabled ? NVME_CSTS_RDY : 0;
	int ret;

	while ((ret = ctrl->ops->reg_read32(ctrl, NVME_REG_CSTS, &csts)) == 0) {
		if (csts == ~0)
			return -ENODEV;
		if ((csts & NVME_CSTS_RDY) == bit)
			break;

		usleep_range(1000, 2000);
		if (fatal_signal_pending(current))
			return -EINTR;
		if (time_after(jiffies, timeout)) {
			dev_err(ctrl->device,
				"Device not ready; aborting %s, CSTS=0x%x\n",
				enabled ? "initialisation" : "reset", csts);
			return -ENODEV;
		}
	}

	return ret;
}

/*
 * If the device has been passed off to us in an enabled state, just clear
 * the enabled bit.  The spec says we should set the 'shutdown notification
 * bits', but doing so may cause the device to complete commands to the
 * admin queue ... and we don't know what memory that might be pointing at!
 */
int nvme_disable_ctrl(struct nvme_ctrl *ctrl)
{
	int ret;

	ctrl->ctrl_config &= ~NVME_CC_SHN_MASK;
	ctrl->ctrl_config &= ~NVME_CC_ENABLE;

	ret = ctrl->ops->reg_write32(ctrl, NVME_REG_CC, ctrl->ctrl_config);
	if (ret)
		return ret;

	if (ctrl->quirks & NVME_QUIRK_DELAY_BEFORE_CHK_RDY)
		msleep(NVME_QUIRK_DELAY_AMOUNT);

	return nvme_wait_ready(ctrl, ctrl->cap, false);
}
EXPORT_SYMBOL_GPL(nvme_disable_ctrl);

int nvme_enable_ctrl(struct nvme_ctrl *ctrl)
{
	/*
	 * Default to a 4K page size, with the intention to update this
	 * path in the future to accomodate architectures with differing
	 * kernel and IO page sizes.
	 */
	unsigned dev_page_min, page_shift = 12;
	int ret;

	ret = ctrl->ops->reg_read64(ctrl, NVME_REG_CAP, &ctrl->cap);
	if (ret) {
		dev_err(ctrl->device, "Reading CAP failed (%d)\n", ret);
		return ret;
	}
	dev_page_min = NVME_CAP_MPSMIN(ctrl->cap) + 12;

	if (page_shift < dev_page_min) {
		dev_err(ctrl->device,
			"Minimum device page size %u too large for host (%u)\n",
			1 << dev_page_min, 1 << page_shift);
		return -ENODEV;
	}

	ctrl->page_size = 1 << page_shift;

	ctrl->ctrl_config = NVME_CC_CSS_NVM;
	ctrl->ctrl_config |= (page_shift - 12) << NVME_CC_MPS_SHIFT;
	ctrl->ctrl_config |= NVME_CC_AMS_RR | NVME_CC_SHN_NONE;
	ctrl->ctrl_config |= NVME_CC_IOSQES | NVME_CC_IOCQES;
	ctrl->ctrl_config |= NVME_CC_ENABLE;

	ret = ctrl->ops->reg_write32(ctrl, NVME_REG_CC, ctrl->ctrl_config);
	if (ret)
		return ret;
	return nvme_wait_ready(ctrl, ctrl->cap, true);
}
EXPORT_SYMBOL_GPL(nvme_enable_ctrl);

int nvme_shutdown_ctrl(struct nvme_ctrl *ctrl)
{
	unsigned long timeout = jiffies + (ctrl->shutdown_timeout * HZ);
	u32 csts;
	int ret;

	ctrl->ctrl_config &= ~NVME_CC_SHN_MASK;
	ctrl->ctrl_config |= NVME_CC_SHN_NORMAL;

	ret = ctrl->ops->reg_write32(ctrl, NVME_REG_CC, ctrl->ctrl_config);
	if (ret)
		return ret;

	while ((ret = ctrl->ops->reg_read32(ctrl, NVME_REG_CSTS, &csts)) == 0) {
		if ((csts & NVME_CSTS_SHST_MASK) == NVME_CSTS_SHST_CMPLT)
			break;

		msleep(100);
		if (fatal_signal_pending(current))
			return -EINTR;
		if (time_after(jiffies, timeout)) {
			dev_err(ctrl->device,
				"Device shutdown incomplete; abort shutdown\n");
			return -ENODEV;
		}
	}

	return ret;
}
EXPORT_SYMBOL_GPL(nvme_shutdown_ctrl);

static void nvme_set_queue_limits(struct nvme_ctrl *ctrl,
		struct request_queue *q)
{
	bool vwc = false;

	if (ctrl->max_hw_sectors) {
		u32 max_segments =
			(ctrl->max_hw_sectors / (ctrl->page_size >> 9)) + 1;

		max_segments = min_not_zero(max_segments, ctrl->max_segments);
		blk_queue_max_hw_sectors(q, ctrl->max_hw_sectors);
		blk_queue_max_segments(q, min_t(u32, max_segments, USHRT_MAX));
	}
	if ((ctrl->quirks & NVME_QUIRK_STRIPE_SIZE) &&
	    is_power_of_2(ctrl->max_hw_sectors))
		blk_queue_chunk_sectors(q, ctrl->max_hw_sectors);
	blk_queue_virt_boundary(q, ctrl->page_size - 1);
	if (ctrl->vwc & NVME_CTRL_VWC_PRESENT)
		vwc = true;
	blk_queue_write_cache(q, vwc, vwc);
}

static int nvme_configure_timestamp(struct nvme_ctrl *ctrl)
{
	__le64 ts;
	int ret;

	if (!(ctrl->oncs & NVME_CTRL_ONCS_TIMESTAMP))
		return 0;

	ts = cpu_to_le64(ktime_to_ms(ktime_get_real()));
	ret = nvme_set_features(ctrl, NVME_FEAT_TIMESTAMP, 0, &ts, sizeof(ts),
			NULL);
	if (ret)
		dev_warn_once(ctrl->device,
			"could not set timestamp (%d)\n", ret);
	return ret;
}

static int nvme_configure_acre(struct nvme_ctrl *ctrl)
{
	struct nvme_feat_host_behavior *host;
	int ret;

	/* Don't bother enabling the feature if retry delay is not reported */
	if (!ctrl->crdt[0])
		return 0;

	host = kzalloc(sizeof(*host), GFP_KERNEL);
	if (!host)
		return 0;

	host->acre = NVME_ENABLE_ACRE;
	ret = nvme_set_features(ctrl, NVME_FEAT_HOST_BEHAVIOR, 0,
				host, sizeof(*host), NULL);
	kfree(host);
	return ret;
}

static int nvme_configure_apst(struct nvme_ctrl *ctrl)
{
	/*
	 * APST (Autonomous Power State Transition) lets us program a
	 * table of power state transitions that the controller will
	 * perform automatically.  We configure it with a simple
	 * heuristic: we are willing to spend at most 2% of the time
	 * transitioning between power states.  Therefore, when running
	 * in any given state, we will enter the next lower-power
	 * non-operational state after waiting 50 * (enlat + exlat)
	 * microseconds, as long as that state's exit latency is under
	 * the requested maximum latency.
	 *
	 * We will not autonomously enter any non-operational state for
	 * which the total latency exceeds ps_max_latency_us.  Users
	 * can set ps_max_latency_us to zero to turn off APST.
	 */

	unsigned apste;
	struct nvme_feat_auto_pst *table;
	u64 max_lat_us = 0;
	int max_ps = -1;
	int ret;

	/*
	 * If APST isn't supported or if we haven't been initialized yet,
	 * then don't do anything.
	 */
	if (!ctrl->apsta)
		return 0;

	if (ctrl->npss > 31) {
		dev_warn(ctrl->device, "NPSS is invalid; not using APST\n");
		return 0;
	}

	table = kzalloc(sizeof(*table), GFP_KERNEL);
	if (!table)
		return 0;

	if (!ctrl->apst_enabled || ctrl->ps_max_latency_us == 0) {
		/* Turn off APST. */
		apste = 0;
		dev_dbg(ctrl->device, "APST disabled\n");
	} else {
		__le64 target = cpu_to_le64(0);
		int state;

		/*
		 * Walk through all states from lowest- to highest-power.
		 * According to the spec, lower-numbered states use more
		 * power.  NPSS, despite the name, is the index of the
		 * lowest-power state, not the number of states.
		 */
		for (state = (int)ctrl->npss; state >= 0; state--) {
			u64 total_latency_us, exit_latency_us, transition_ms;

			if (target)
				table->entries[state] = target;

			/*
			 * Don't allow transitions to the deepest state
			 * if it's quirked off.
			 */
			if (state == ctrl->npss &&
			    (ctrl->quirks & NVME_QUIRK_NO_DEEPEST_PS))
				continue;

			/*
			 * Is this state a useful non-operational state for
			 * higher-power states to autonomously transition to?
			 */
			if (!(ctrl->psd[state].flags &
			      NVME_PS_FLAGS_NON_OP_STATE))
				continue;

			exit_latency_us =
				(u64)le32_to_cpu(ctrl->psd[state].exit_lat);
			if (exit_latency_us > ctrl->ps_max_latency_us)
				continue;

			total_latency_us =
				exit_latency_us +
				le32_to_cpu(ctrl->psd[state].entry_lat);

			/*
			 * This state is good.  Use it as the APST idle
			 * target for higher power states.
			 */
			transition_ms = total_latency_us + 19;
			do_div(transition_ms, 20);
			if (transition_ms > (1 << 24) - 1)
				transition_ms = (1 << 24) - 1;

			target = cpu_to_le64((state << 3) |
					     (transition_ms << 8));

			if (max_ps == -1)
				max_ps = state;

			if (total_latency_us > max_lat_us)
				max_lat_us = total_latency_us;
		}

		apste = 1;

		if (max_ps == -1) {
			dev_dbg(ctrl->device, "APST enabled but no non-operational states are available\n");
		} else {
			dev_dbg(ctrl->device, "APST enabled: max PS = %d, max round-trip latency = %lluus, table = %*phN\n",
				max_ps, max_lat_us, (int)sizeof(*table), table);
		}
	}

	ret = nvme_set_features(ctrl, NVME_FEAT_AUTO_PST, apste,
				table, sizeof(*table), NULL);
	if (ret)
		dev_err(ctrl->device, "failed to set APST feature (%d)\n", ret);

	kfree(table);
	return ret;
}

static void nvme_set_latency_tolerance(struct device *dev, s32 val)
{
	struct nvme_ctrl *ctrl = dev_get_drvdata(dev);
	u64 latency;

	switch (val) {
	case PM_QOS_LATENCY_TOLERANCE_NO_CONSTRAINT:
	case PM_QOS_LATENCY_ANY:
		latency = U64_MAX;
		break;

	default:
		latency = val;
	}

	if (ctrl->ps_max_latency_us != latency) {
		ctrl->ps_max_latency_us = latency;
		nvme_configure_apst(ctrl);
	}
}

struct nvme_core_quirk_entry {
	/*
	 * NVMe model and firmware strings are padded with spaces.  For
	 * simplicity, strings in the quirk table are padded with NULLs
	 * instead.
	 */
	u16 vid;
	const char *mn;
	const char *fr;
	unsigned long quirks;
};

static const struct nvme_core_quirk_entry core_quirks[] = {
	{
		/*
		 * This Toshiba device seems to die using any APST states.  See:
		 * https://bugs.launchpad.net/ubuntu/+source/linux/+bug/1678184/comments/11
		 */
		.vid = 0x1179,
		.mn = "THNSF5256GPUK TOSHIBA",
		.quirks = NVME_QUIRK_NO_APST,
	},
	{
		/*
		 * This LiteON CL1-3D*-Q11 firmware version has a race
		 * condition associated with actions related to suspend to idle
		 * LiteON has resolved the problem in future firmware
		 */
		.vid = 0x14a4,
		.fr = "22301111",
		.quirks = NVME_QUIRK_SIMPLE_SUSPEND,
	}
};

/* match is null-terminated but idstr is space-padded. */
static bool string_matches(const char *idstr, const char *match, size_t len)
{
	size_t matchlen;

	if (!match)
		return true;

	matchlen = strlen(match);
	WARN_ON_ONCE(matchlen > len);

	if (memcmp(idstr, match, matchlen))
		return false;

	for (; matchlen < len; matchlen++)
		if (idstr[matchlen] != ' ')
			return false;

	return true;
}

static bool quirk_matches(const struct nvme_id_ctrl *id,
			  const struct nvme_core_quirk_entry *q)
{
	return q->vid == le16_to_cpu(id->vid) &&
		string_matches(id->mn, q->mn, sizeof(id->mn)) &&
		string_matches(id->fr, q->fr, sizeof(id->fr));
}

static void nvme_init_subnqn(struct nvme_subsystem *subsys, struct nvme_ctrl *ctrl,
		struct nvme_id_ctrl *id)
{
	size_t nqnlen;
	int off;

	if(!(ctrl->quirks & NVME_QUIRK_IGNORE_DEV_SUBNQN)) {
		nqnlen = strnlen(id->subnqn, NVMF_NQN_SIZE);
		if (nqnlen > 0 && nqnlen < NVMF_NQN_SIZE) {
			strlcpy(subsys->subnqn, id->subnqn, NVMF_NQN_SIZE);
			return;
		}

		if (ctrl->vs >= NVME_VS(1, 2, 1))
			dev_warn(ctrl->device, "missing or invalid SUBNQN field.\n");
	}

	/* Generate a "fake" NQN per Figure 254 in NVMe 1.3 + ECN 001 */
	off = snprintf(subsys->subnqn, NVMF_NQN_SIZE,
			"nqn.2014.08.org.nvmexpress:%04x%04x",
			le16_to_cpu(id->vid), le16_to_cpu(id->ssvid));
	memcpy(subsys->subnqn + off, id->sn, sizeof(id->sn));
	off += sizeof(id->sn);
	memcpy(subsys->subnqn + off, id->mn, sizeof(id->mn));
	off += sizeof(id->mn);
	memset(subsys->subnqn + off, 0, sizeof(subsys->subnqn) - off);
}

static void nvme_release_subsystem(struct device *dev)
{
	struct nvme_subsystem *subsys =
		container_of(dev, struct nvme_subsystem, dev);

	if (subsys->instance >= 0)
		ida_simple_remove(&nvme_instance_ida, subsys->instance);
	kfree(subsys);
}

static void nvme_destroy_subsystem(struct kref *ref)
{
	struct nvme_subsystem *subsys =
			container_of(ref, struct nvme_subsystem, ref);

	mutex_lock(&nvme_subsystems_lock);
	list_del(&subsys->entry);
	mutex_unlock(&nvme_subsystems_lock);

	ida_destroy(&subsys->ns_ida);
	device_del(&subsys->dev);
	put_device(&subsys->dev);
}

static void nvme_put_subsystem(struct nvme_subsystem *subsys)
{
	kref_put(&subsys->ref, nvme_destroy_subsystem);
}

static struct nvme_subsystem *__nvme_find_get_subsystem(const char *subsysnqn)
{
	struct nvme_subsystem *subsys;

	lockdep_assert_held(&nvme_subsystems_lock);

	/*
	 * Fail matches for discovery subsystems. This results
	 * in each discovery controller bound to a unique subsystem.
	 * This avoids issues with validating controller values
	 * that can only be true when there is a single unique subsystem.
	 * There may be multiple and completely independent entities
	 * that provide discovery controllers.
	 */
	if (!strcmp(subsysnqn, NVME_DISC_SUBSYS_NAME))
		return NULL;

	list_for_each_entry(subsys, &nvme_subsystems, entry) {
		if (strcmp(subsys->subnqn, subsysnqn))
			continue;
		if (!kref_get_unless_zero(&subsys->ref))
			continue;
		return subsys;
	}

	return NULL;
}

#define SUBSYS_ATTR_RO(_name, _mode, _show)			\
	struct device_attribute subsys_attr_##_name = \
		__ATTR(_name, _mode, _show, NULL)

static ssize_t nvme_subsys_show_nqn(struct device *dev,
				    struct device_attribute *attr,
				    char *buf)
{
	struct nvme_subsystem *subsys =
		container_of(dev, struct nvme_subsystem, dev);

	return snprintf(buf, PAGE_SIZE, "%s\n", subsys->subnqn);
}
static SUBSYS_ATTR_RO(subsysnqn, S_IRUGO, nvme_subsys_show_nqn);

#define nvme_subsys_show_str_function(field)				\
static ssize_t subsys_##field##_show(struct device *dev,		\
			    struct device_attribute *attr, char *buf)	\
{									\
	struct nvme_subsystem *subsys =					\
		container_of(dev, struct nvme_subsystem, dev);		\
	return sprintf(buf, "%.*s\n",					\
		       (int)sizeof(subsys->field), subsys->field);	\
}									\
static SUBSYS_ATTR_RO(field, S_IRUGO, subsys_##field##_show);

nvme_subsys_show_str_function(model);
nvme_subsys_show_str_function(serial);
nvme_subsys_show_str_function(firmware_rev);

static struct attribute *nvme_subsys_attrs[] = {
	&subsys_attr_model.attr,
	&subsys_attr_serial.attr,
	&subsys_attr_firmware_rev.attr,
	&subsys_attr_subsysnqn.attr,
#ifdef CONFIG_NVME_MULTIPATH
	&subsys_attr_iopolicy.attr,
#endif
	NULL,
};

static struct attribute_group nvme_subsys_attrs_group = {
	.attrs = nvme_subsys_attrs,
};

static const struct attribute_group *nvme_subsys_attrs_groups[] = {
	&nvme_subsys_attrs_group,
	NULL,
};

static bool nvme_validate_cntlid(struct nvme_subsystem *subsys,
		struct nvme_ctrl *ctrl, struct nvme_id_ctrl *id)
{
	struct nvme_ctrl *tmp;

	lockdep_assert_held(&nvme_subsystems_lock);

	list_for_each_entry(tmp, &subsys->ctrls, subsys_entry) {
		if (nvme_state_terminal(tmp))
			continue;

		if (tmp->cntlid == ctrl->cntlid) {
			dev_err(ctrl->device,
				"Duplicate cntlid %u with %s, rejecting\n",
				ctrl->cntlid, dev_name(tmp->device));
			return false;
		}

		if ((id->cmic & (1 << 1)) ||
		    (ctrl->opts && ctrl->opts->discovery_nqn))
			continue;

		dev_err(ctrl->device,
			"Subsystem does not support multiple controllers\n");
		return false;
	}

	return true;
}

static int nvme_init_subsystem(struct nvme_ctrl *ctrl, struct nvme_id_ctrl *id)
{
	struct nvme_subsystem *subsys, *found;
	int ret;

	subsys = kzalloc(sizeof(*subsys), GFP_KERNEL);
	if (!subsys)
		return -ENOMEM;

	subsys->instance = -1;
	mutex_init(&subsys->lock);
	kref_init(&subsys->ref);
	INIT_LIST_HEAD(&subsys->ctrls);
	INIT_LIST_HEAD(&subsys->nsheads);
	nvme_init_subnqn(subsys, ctrl, id);
	memcpy(subsys->serial, id->sn, sizeof(subsys->serial));
	memcpy(subsys->model, id->mn, sizeof(subsys->model));
	memcpy(subsys->firmware_rev, id->fr, sizeof(subsys->firmware_rev));
	subsys->vendor_id = le16_to_cpu(id->vid);
	subsys->cmic = id->cmic;
	subsys->awupf = le16_to_cpu(id->awupf);
#ifdef CONFIG_NVME_MULTIPATH
	subsys->iopolicy = NVME_IOPOLICY_NUMA;
#endif

	subsys->dev.class = nvme_subsys_class;
	subsys->dev.release = nvme_release_subsystem;
	subsys->dev.groups = nvme_subsys_attrs_groups;
	dev_set_name(&subsys->dev, "nvme-subsys%d", ctrl->instance);
	device_initialize(&subsys->dev);

	mutex_lock(&nvme_subsystems_lock);
	found = __nvme_find_get_subsystem(subsys->subnqn);
	if (found) {
		put_device(&subsys->dev);
		subsys = found;

		if (!nvme_validate_cntlid(subsys, ctrl, id)) {
			ret = -EINVAL;
			goto out_put_subsystem;
		}
	} else {
		ret = device_add(&subsys->dev);
		if (ret) {
			dev_err(ctrl->device,
				"failed to register subsystem device.\n");
			put_device(&subsys->dev);
			goto out_unlock;
		}
		ida_init(&subsys->ns_ida);
		list_add_tail(&subsys->entry, &nvme_subsystems);
	}

	ret = sysfs_create_link(&subsys->dev.kobj, &ctrl->device->kobj,
				dev_name(ctrl->device));
	if (ret) {
		dev_err(ctrl->device,
			"failed to create sysfs link from subsystem.\n");
		goto out_put_subsystem;
	}

	if (!found)
		subsys->instance = ctrl->instance;
	ctrl->subsys = subsys;
	list_add_tail(&ctrl->subsys_entry, &subsys->ctrls);
	mutex_unlock(&nvme_subsystems_lock);
	return 0;

out_put_subsystem:
	nvme_put_subsystem(subsys);
out_unlock:
	mutex_unlock(&nvme_subsystems_lock);
	return ret;
}

int nvme_get_log(struct nvme_ctrl *ctrl, u32 nsid, u8 log_page, u8 lsp,
		void *log, size_t size, u64 offset)
{
	struct nvme_command c = { };
	unsigned long dwlen = size / 4 - 1;

	c.get_log_page.opcode = nvme_admin_get_log_page;
	c.get_log_page.nsid = cpu_to_le32(nsid);
	c.get_log_page.lid = log_page;
	c.get_log_page.lsp = lsp;
	c.get_log_page.numdl = cpu_to_le16(dwlen & ((1 << 16) - 1));
	c.get_log_page.numdu = cpu_to_le16(dwlen >> 16);
	c.get_log_page.lpol = cpu_to_le32(lower_32_bits(offset));
	c.get_log_page.lpou = cpu_to_le32(upper_32_bits(offset));

	return nvme_submit_sync_cmd(ctrl->admin_q, &c, log, size);
}

static int nvme_get_effects_log(struct nvme_ctrl *ctrl)
{
	int ret;

	if (!ctrl->effects)
		ctrl->effects = kzalloc(sizeof(*ctrl->effects), GFP_KERNEL);

	if (!ctrl->effects)
		return 0;

	ret = nvme_get_log(ctrl, NVME_NSID_ALL, NVME_LOG_CMD_EFFECTS, 0,
			ctrl->effects, sizeof(*ctrl->effects), 0);
	if (ret) {
		kfree(ctrl->effects);
		ctrl->effects = NULL;
	}
	return ret;
}

/*
 * Initialize the cached copies of the Identify data and various controller
 * register in our nvme_ctrl structure.  This should be called as soon as
 * the admin queue is fully up and running.
 */
int nvme_init_identify(struct nvme_ctrl *ctrl)
{
	struct nvme_id_ctrl *id;
	int ret, page_shift;
	u32 max_hw_sectors;
	bool prev_apst_enabled;

	ret = ctrl->ops->reg_read32(ctrl, NVME_REG_VS, &ctrl->vs);
	if (ret) {
		dev_err(ctrl->device, "Reading VS failed (%d)\n", ret);
		return ret;
	}
	page_shift = NVME_CAP_MPSMIN(ctrl->cap) + 12;
	ctrl->sqsize = min_t(int, NVME_CAP_MQES(ctrl->cap), ctrl->sqsize);

	if (ctrl->vs >= NVME_VS(1, 1, 0))
		ctrl->subsystem = NVME_CAP_NSSRC(ctrl->cap);

	ret = nvme_identify_ctrl(ctrl, &id);
	if (ret) {
		dev_err(ctrl->device, "Identify Controller failed (%d)\n", ret);
		return -EIO;
	}

	if (id->lpa & NVME_CTRL_LPA_CMD_EFFECTS_LOG) {
		ret = nvme_get_effects_log(ctrl);
		if (ret < 0)
			goto out_free;
	}

	if (!(ctrl->ops->flags & NVME_F_FABRICS))
		ctrl->cntlid = le16_to_cpu(id->cntlid);

	if (!ctrl->identified) {
		int i;

		ret = nvme_init_subsystem(ctrl, id);
		if (ret)
			goto out_free;

		/*
		 * Check for quirks.  Quirk can depend on firmware version,
		 * so, in principle, the set of quirks present can change
		 * across a reset.  As a possible future enhancement, we
		 * could re-scan for quirks every time we reinitialize
		 * the device, but we'd have to make sure that the driver
		 * behaves intelligently if the quirks change.
		 */
		for (i = 0; i < ARRAY_SIZE(core_quirks); i++) {
			if (quirk_matches(id, &core_quirks[i]))
				ctrl->quirks |= core_quirks[i].quirks;
		}
	}

	if (force_apst && (ctrl->quirks & NVME_QUIRK_NO_DEEPEST_PS)) {
		dev_warn(ctrl->device, "forcibly allowing all power states due to nvme_core.force_apst -- use at your own risk\n");
		ctrl->quirks &= ~NVME_QUIRK_NO_DEEPEST_PS;
	}

	ctrl->crdt[0] = le16_to_cpu(id->crdt1);
	ctrl->crdt[1] = le16_to_cpu(id->crdt2);
	ctrl->crdt[2] = le16_to_cpu(id->crdt3);

	ctrl->oacs = le16_to_cpu(id->oacs);
	ctrl->oncs = le16_to_cpu(id->oncs);
	ctrl->mtfa = le16_to_cpu(id->mtfa);
	ctrl->oaes = le32_to_cpu(id->oaes);
	ctrl->wctemp = le16_to_cpu(id->wctemp);
	ctrl->cctemp = le16_to_cpu(id->cctemp);

	atomic_set(&ctrl->abort_limit, id->acl + 1);
	ctrl->vwc = id->vwc;
	if (id->mdts)
		max_hw_sectors = 1 << (id->mdts + page_shift - 9);
	else
		max_hw_sectors = UINT_MAX;
	ctrl->max_hw_sectors =
		min_not_zero(ctrl->max_hw_sectors, max_hw_sectors);

	nvme_set_queue_limits(ctrl, ctrl->admin_q);
	ctrl->sgls = le32_to_cpu(id->sgls);
	ctrl->kas = le16_to_cpu(id->kas);
	ctrl->max_namespaces = le32_to_cpu(id->mnan);
	ctrl->ctratt = le32_to_cpu(id->ctratt);

	if (id->rtd3e) {
		/* us -> s */
		u32 transition_time = le32_to_cpu(id->rtd3e) / 1000000;

		ctrl->shutdown_timeout = clamp_t(unsigned int, transition_time,
						 shutdown_timeout, 60);

		if (ctrl->shutdown_timeout != shutdown_timeout)
			dev_info(ctrl->device,
				 "Shutdown timeout set to %u seconds\n",
				 ctrl->shutdown_timeout);
	} else
		ctrl->shutdown_timeout = shutdown_timeout;

	ctrl->npss = id->npss;
	ctrl->apsta = id->apsta;
	prev_apst_enabled = ctrl->apst_enabled;
	if (ctrl->quirks & NVME_QUIRK_NO_APST) {
		if (force_apst && id->apsta) {
			dev_warn(ctrl->device, "forcibly allowing APST due to nvme_core.force_apst -- use at your own risk\n");
			ctrl->apst_enabled = true;
		} else {
			ctrl->apst_enabled = false;
		}
	} else {
		ctrl->apst_enabled = id->apsta;
	}
	memcpy(ctrl->psd, id->psd, sizeof(ctrl->psd));

	if (ctrl->ops->flags & NVME_F_FABRICS) {
		ctrl->icdoff = le16_to_cpu(id->icdoff);
		ctrl->ioccsz = le32_to_cpu(id->ioccsz);
		ctrl->iorcsz = le32_to_cpu(id->iorcsz);
		ctrl->maxcmd = le16_to_cpu(id->maxcmd);

		/*
		 * In fabrics we need to verify the cntlid matches the
		 * admin connect
		 */
		if (ctrl->cntlid != le16_to_cpu(id->cntlid)) {
			dev_err(ctrl->device,
				"Mismatching cntlid: Connect %u vs Identify "
				"%u, rejecting\n",
				ctrl->cntlid, le16_to_cpu(id->cntlid));
			ret = -EINVAL;
			goto out_free;
		}

		if (!ctrl->opts->discovery_nqn && !ctrl->kas) {
			dev_err(ctrl->device,
				"keep-alive support is mandatory for fabrics\n");
			ret = -EINVAL;
			goto out_free;
		}
	} else {
		ctrl->hmpre = le32_to_cpu(id->hmpre);
		ctrl->hmmin = le32_to_cpu(id->hmmin);
		ctrl->hmminds = le32_to_cpu(id->hmminds);
		ctrl->hmmaxd = le16_to_cpu(id->hmmaxd);
	}

	ret = nvme_mpath_init(ctrl, id);
	kfree(id);

	if (ret < 0)
		return ret;

	if (ctrl->apst_enabled && !prev_apst_enabled)
		dev_pm_qos_expose_latency_tolerance(ctrl->device);
	else if (!ctrl->apst_enabled && prev_apst_enabled)
		dev_pm_qos_hide_latency_tolerance(ctrl->device);

	ret = nvme_configure_apst(ctrl);
	if (ret < 0)
		return ret;
	
	ret = nvme_configure_timestamp(ctrl);
	if (ret < 0)
		return ret;

	ret = nvme_configure_directives(ctrl);
	if (ret < 0)
		return ret;

	ret = nvme_configure_acre(ctrl);
	if (ret < 0)
		return ret;

	if (!ctrl->identified)
		nvme_hwmon_init(ctrl);

	ctrl->identified = true;

	return 0;

out_free:
	kfree(id);
	return ret;
}
EXPORT_SYMBOL_GPL(nvme_init_identify);

static int nvme_dev_open(struct inode *inode, struct file *file)
{
	struct nvme_ctrl *ctrl =
		container_of(inode->i_cdev, struct nvme_ctrl, cdev);

	switch (ctrl->state) {
	case NVME_CTRL_LIVE:
		break;
	default:
		return -EWOULDBLOCK;
	}

	file->private_data = ctrl;
	return 0;
}

static int nvme_dev_user_cmd(struct nvme_ctrl *ctrl, void __user *argp)
{
	struct nvme_ns *ns;
	int ret;

	down_read(&ctrl->namespaces_rwsem);
	if (list_empty(&ctrl->namespaces)) {
		ret = -ENOTTY;
		goto out_unlock;
	}

	ns = list_first_entry(&ctrl->namespaces, struct nvme_ns, list);
	if (ns != list_last_entry(&ctrl->namespaces, struct nvme_ns, list)) {
		dev_warn(ctrl->device,
			"NVME_IOCTL_IO_CMD not supported when multiple namespaces present!\n");
		ret = -EINVAL;
		goto out_unlock;
	}

	dev_warn(ctrl->device,
		"using deprecated NVME_IOCTL_IO_CMD ioctl on the char device!\n");
	kref_get(&ns->kref);
	up_read(&ctrl->namespaces_rwsem);

	ret = nvme_user_cmd(ctrl, ns, argp);
	nvme_put_ns(ns);
	return ret;

out_unlock:
	up_read(&ctrl->namespaces_rwsem);
	return ret;
}

static long nvme_dev_ioctl(struct file *file, unsigned int cmd,
		unsigned long arg)
{
	struct nvme_ctrl *ctrl = file->private_data;
	void __user *argp = (void __user *)arg;

	switch (cmd) {
	case NVME_IOCTL_ADMIN_CMD:
		return nvme_user_cmd(ctrl, NULL, argp);
	case NVME_IOCTL_ADMIN64_CMD:
		return nvme_user_cmd64(ctrl, NULL, argp);
	case NVME_IOCTL_IO_CMD:
		return nvme_dev_user_cmd(ctrl, argp);
	case NVME_IOCTL_RESET:
		dev_warn(ctrl->device, "resetting controller\n");
		return nvme_reset_ctrl_sync(ctrl);
	case NVME_IOCTL_SUBSYS_RESET:
		return nvme_reset_subsystem(ctrl);
	case NVME_IOCTL_RESCAN:
		nvme_queue_scan(ctrl);
		return 0;
	default:
		return -ENOTTY;
	}
}

static const struct file_operations nvme_dev_fops = {
	.owner		= THIS_MODULE,
	.open		= nvme_dev_open,
	.unlocked_ioctl	= nvme_dev_ioctl,
	.compat_ioctl	= compat_ptr_ioctl,
};

static ssize_t nvme_sysfs_reset(struct device *dev,
				struct device_attribute *attr, const char *buf,
				size_t count)
{
	struct nvme_ctrl *ctrl = dev_get_drvdata(dev);
	int ret;

	ret = nvme_reset_ctrl_sync(ctrl);
	if (ret < 0)
		return ret;
	return count;
}
static DEVICE_ATTR(reset_controller, S_IWUSR, NULL, nvme_sysfs_reset);

static ssize_t nvme_sysfs_rescan(struct device *dev,
				struct device_attribute *attr, const char *buf,
				size_t count)
{
	struct nvme_ctrl *ctrl = dev_get_drvdata(dev);

	nvme_queue_scan(ctrl);
	return count;
}
static DEVICE_ATTR(rescan_controller, S_IWUSR, NULL, nvme_sysfs_rescan);

static inline struct nvme_ns_head *dev_to_ns_head(struct device *dev)
{
	struct gendisk *disk = dev_to_disk(dev);

	if (disk->fops == &nvme_fops)
		return nvme_get_ns_from_dev(dev)->head;
	else
		return disk->private_data;
}

static ssize_t wwid_show(struct device *dev, struct device_attribute *attr,
		char *buf)
{
	struct nvme_ns_head *head = dev_to_ns_head(dev);
	struct nvme_ns_ids *ids = &head->ids;
	struct nvme_subsystem *subsys = head->subsys;
	int serial_len = sizeof(subsys->serial);
	int model_len = sizeof(subsys->model);

	if (!uuid_is_null(&ids->uuid))
		return sprintf(buf, "uuid.%pU\n", &ids->uuid);

	if (memchr_inv(ids->nguid, 0, sizeof(ids->nguid)))
		return sprintf(buf, "eui.%16phN\n", ids->nguid);

	if (memchr_inv(ids->eui64, 0, sizeof(ids->eui64)))
		return sprintf(buf, "eui.%8phN\n", ids->eui64);

	while (serial_len > 0 && (subsys->serial[serial_len - 1] == ' ' ||
				  subsys->serial[serial_len - 1] == '\0'))
		serial_len--;
	while (model_len > 0 && (subsys->model[model_len - 1] == ' ' ||
				 subsys->model[model_len - 1] == '\0'))
		model_len--;

	return sprintf(buf, "nvme.%04x-%*phN-%*phN-%08x\n", subsys->vendor_id,
		serial_len, subsys->serial, model_len, subsys->model,
		head->ns_id);
}
static DEVICE_ATTR_RO(wwid);

static ssize_t nguid_show(struct device *dev, struct device_attribute *attr,
		char *buf)
{
	return sprintf(buf, "%pU\n", dev_to_ns_head(dev)->ids.nguid);
}
static DEVICE_ATTR_RO(nguid);

static ssize_t uuid_show(struct device *dev, struct device_attribute *attr,
		char *buf)
{
	struct nvme_ns_ids *ids = &dev_to_ns_head(dev)->ids;

	/* For backward compatibility expose the NGUID to userspace if
	 * we have no UUID set
	 */
	if (uuid_is_null(&ids->uuid)) {
		printk_ratelimited(KERN_WARNING
				   "No UUID available providing old NGUID\n");
		return sprintf(buf, "%pU\n", ids->nguid);
	}
	return sprintf(buf, "%pU\n", &ids->uuid);
}
static DEVICE_ATTR_RO(uuid);

static ssize_t eui_show(struct device *dev, struct device_attribute *attr,
		char *buf)
{
	return sprintf(buf, "%8ph\n", dev_to_ns_head(dev)->ids.eui64);
}
static DEVICE_ATTR_RO(eui);

static ssize_t nsid_show(struct device *dev, struct device_attribute *attr,
		char *buf)
{
	return sprintf(buf, "%d\n", dev_to_ns_head(dev)->ns_id);
}
static DEVICE_ATTR_RO(nsid);

static struct attribute *nvme_ns_id_attrs[] = {
	&dev_attr_wwid.attr,
	&dev_attr_uuid.attr,
	&dev_attr_nguid.attr,
	&dev_attr_eui.attr,
	&dev_attr_nsid.attr,
#ifdef CONFIG_NVME_MULTIPATH
	&dev_attr_ana_grpid.attr,
	&dev_attr_ana_state.attr,
#endif
	NULL,
};

static umode_t nvme_ns_id_attrs_are_visible(struct kobject *kobj,
		struct attribute *a, int n)
{
	struct device *dev = container_of(kobj, struct device, kobj);
	struct nvme_ns_ids *ids = &dev_to_ns_head(dev)->ids;

	if (a == &dev_attr_uuid.attr) {
		if (uuid_is_null(&ids->uuid) &&
		    !memchr_inv(ids->nguid, 0, sizeof(ids->nguid)))
			return 0;
	}
	if (a == &dev_attr_nguid.attr) {
		if (!memchr_inv(ids->nguid, 0, sizeof(ids->nguid)))
			return 0;
	}
	if (a == &dev_attr_eui.attr) {
		if (!memchr_inv(ids->eui64, 0, sizeof(ids->eui64)))
			return 0;
	}
#ifdef CONFIG_NVME_MULTIPATH
	if (a == &dev_attr_ana_grpid.attr || a == &dev_attr_ana_state.attr) {
		if (dev_to_disk(dev)->fops != &nvme_fops) /* per-path attr */
			return 0;
		if (!nvme_ctrl_use_ana(nvme_get_ns_from_dev(dev)->ctrl))
			return 0;
	}
#endif
	return a->mode;
}

static const struct attribute_group nvme_ns_id_attr_group = {
	.attrs		= nvme_ns_id_attrs,
	.is_visible	= nvme_ns_id_attrs_are_visible,
};

const struct attribute_group *nvme_ns_id_attr_groups[] = {
	&nvme_ns_id_attr_group,
#ifdef CONFIG_NVM
	&nvme_nvm_attr_group,
#endif
	NULL,
};

#define nvme_show_str_function(field)						\
static ssize_t  field##_show(struct device *dev,				\
			    struct device_attribute *attr, char *buf)		\
{										\
        struct nvme_ctrl *ctrl = dev_get_drvdata(dev);				\
        return sprintf(buf, "%.*s\n",						\
		(int)sizeof(ctrl->subsys->field), ctrl->subsys->field);		\
}										\
static DEVICE_ATTR(field, S_IRUGO, field##_show, NULL);

nvme_show_str_function(model);
nvme_show_str_function(serial);
nvme_show_str_function(firmware_rev);

#define nvme_show_int_function(field)						\
static ssize_t  field##_show(struct device *dev,				\
			    struct device_attribute *attr, char *buf)		\
{										\
        struct nvme_ctrl *ctrl = dev_get_drvdata(dev);				\
        return sprintf(buf, "%d\n", ctrl->field);	\
}										\
static DEVICE_ATTR(field, S_IRUGO, field##_show, NULL);

nvme_show_int_function(cntlid);
nvme_show_int_function(numa_node);
nvme_show_int_function(queue_count);
nvme_show_int_function(sqsize);

static ssize_t nvme_sysfs_delete(struct device *dev,
				struct device_attribute *attr, const char *buf,
				size_t count)
{
	struct nvme_ctrl *ctrl = dev_get_drvdata(dev);

	/* Can't delete non-created controllers */
	if (!ctrl->created)
		return -EBUSY;

	if (device_remove_file_self(dev, attr))
		nvme_delete_ctrl_sync(ctrl);
	return count;
}
static DEVICE_ATTR(delete_controller, S_IWUSR, NULL, nvme_sysfs_delete);

static ssize_t nvme_sysfs_show_transport(struct device *dev,
					 struct device_attribute *attr,
					 char *buf)
{
	struct nvme_ctrl *ctrl = dev_get_drvdata(dev);

	return snprintf(buf, PAGE_SIZE, "%s\n", ctrl->ops->name);
}
static DEVICE_ATTR(transport, S_IRUGO, nvme_sysfs_show_transport, NULL);

static ssize_t nvme_sysfs_show_state(struct device *dev,
				     struct device_attribute *attr,
				     char *buf)
{
	struct nvme_ctrl *ctrl = dev_get_drvdata(dev);
	static const char *const state_name[] = {
		[NVME_CTRL_NEW]		= "new",
		[NVME_CTRL_LIVE]	= "live",
		[NVME_CTRL_RESETTING]	= "resetting",
		[NVME_CTRL_CONNECTING]	= "connecting",
		[NVME_CTRL_DELETING]	= "deleting",
		[NVME_CTRL_DEAD]	= "dead",
	};

	if ((unsigned)ctrl->state < ARRAY_SIZE(state_name) &&
	    state_name[ctrl->state])
		return sprintf(buf, "%s\n", state_name[ctrl->state]);

	return sprintf(buf, "unknown state\n");
}

static DEVICE_ATTR(state, S_IRUGO, nvme_sysfs_show_state, NULL);

static ssize_t nvme_sysfs_show_subsysnqn(struct device *dev,
					 struct device_attribute *attr,
					 char *buf)
{
	struct nvme_ctrl *ctrl = dev_get_drvdata(dev);

	return snprintf(buf, PAGE_SIZE, "%s\n", ctrl->subsys->subnqn);
}
static DEVICE_ATTR(subsysnqn, S_IRUGO, nvme_sysfs_show_subsysnqn, NULL);

static ssize_t nvme_sysfs_show_hostnqn(struct device *dev,
					struct device_attribute *attr,
					char *buf)
{
	struct nvme_ctrl *ctrl = dev_get_drvdata(dev);

	return snprintf(buf, PAGE_SIZE, "%s\n", ctrl->opts->host->nqn);
}
static DEVICE_ATTR(hostnqn, S_IRUGO, nvme_sysfs_show_hostnqn, NULL);

static ssize_t nvme_sysfs_show_hostid(struct device *dev,
					struct device_attribute *attr,
					char *buf)
{
	struct nvme_ctrl *ctrl = dev_get_drvdata(dev);

	return snprintf(buf, PAGE_SIZE, "%pU\n", &ctrl->opts->host->id);
}
static DEVICE_ATTR(hostid, S_IRUGO, nvme_sysfs_show_hostid, NULL);

static ssize_t nvme_sysfs_show_address(struct device *dev,
					 struct device_attribute *attr,
					 char *buf)
{
	struct nvme_ctrl *ctrl = dev_get_drvdata(dev);

	return ctrl->ops->get_address(ctrl, buf, PAGE_SIZE);
}
static DEVICE_ATTR(address, S_IRUGO, nvme_sysfs_show_address, NULL);

static struct attribute *nvme_dev_attrs[] = {
	&dev_attr_reset_controller.attr,
	&dev_attr_rescan_controller.attr,
	&dev_attr_model.attr,
	&dev_attr_serial.attr,
	&dev_attr_firmware_rev.attr,
	&dev_attr_cntlid.attr,
	&dev_attr_delete_controller.attr,
	&dev_attr_transport.attr,
	&dev_attr_subsysnqn.attr,
	&dev_attr_address.attr,
	&dev_attr_state.attr,
	&dev_attr_numa_node.attr,
	&dev_attr_queue_count.attr,
	&dev_attr_sqsize.attr,
	&dev_attr_hostnqn.attr,
	&dev_attr_hostid.attr,
	NULL
};

static umode_t nvme_dev_attrs_are_visible(struct kobject *kobj,
		struct attribute *a, int n)
{
	struct device *dev = container_of(kobj, struct device, kobj);
	struct nvme_ctrl *ctrl = dev_get_drvdata(dev);

	if (a == &dev_attr_delete_controller.attr && !ctrl->ops->delete_ctrl)
		return 0;
	if (a == &dev_attr_address.attr && !ctrl->ops->get_address)
		return 0;
	if (a == &dev_attr_hostnqn.attr && !ctrl->opts)
		return 0;
	if (a == &dev_attr_hostid.attr && !ctrl->opts)
		return 0;

	return a->mode;
}

static struct attribute_group nvme_dev_attrs_group = {
	.attrs		= nvme_dev_attrs,
	.is_visible	= nvme_dev_attrs_are_visible,
};

static const struct attribute_group *nvme_dev_attr_groups[] = {
	&nvme_dev_attrs_group,
	NULL,
};

static struct nvme_ns_head *nvme_find_ns_head(struct nvme_subsystem *subsys,
		unsigned nsid)
{
	struct nvme_ns_head *h;

	lockdep_assert_held(&subsys->lock);

	list_for_each_entry(h, &subsys->nsheads, entry) {
		if (h->ns_id == nsid && kref_get_unless_zero(&h->ref))
			return h;
	}

	return NULL;
}

static int __nvme_check_ids(struct nvme_subsystem *subsys,
		struct nvme_ns_head *new)
{
	struct nvme_ns_head *h;

	lockdep_assert_held(&subsys->lock);

	list_for_each_entry(h, &subsys->nsheads, entry) {
		if (nvme_ns_ids_valid(&new->ids) &&
		    !list_empty(&h->list) &&
		    nvme_ns_ids_equal(&new->ids, &h->ids))
			return -EINVAL;
	}

	return 0;
}

static struct nvme_ns_head *nvme_alloc_ns_head(struct nvme_ctrl *ctrl,
		unsigned nsid, struct nvme_id_ns *id,
		struct nvme_ns_ids *ids)
{
	struct nvme_ns_head *head;
	size_t size = sizeof(*head);
	int ret = -ENOMEM;

#ifdef CONFIG_NVME_MULTIPATH
	size += num_possible_nodes() * sizeof(struct nvme_ns *);
#endif

	head = kzalloc(size, GFP_KERNEL);
	if (!head)
		goto out;
	ret = ida_simple_get(&ctrl->subsys->ns_ida, 1, 0, GFP_KERNEL);
	if (ret < 0)
		goto out_free_head;
	head->instance = ret;
	INIT_LIST_HEAD(&head->list);
	ret = init_srcu_struct(&head->srcu);
	if (ret)
		goto out_ida_remove;
	head->subsys = ctrl->subsys;
	head->ns_id = nsid;
	head->ids = *ids;
	kref_init(&head->ref);

	ret = __nvme_check_ids(ctrl->subsys, head);
	if (ret) {
		dev_err(ctrl->device,
			"duplicate IDs for nsid %d\n", nsid);
		goto out_cleanup_srcu;
	}

	ret = nvme_mpath_alloc_disk(ctrl, head);
	if (ret)
		goto out_cleanup_srcu;

	list_add_tail(&head->entry, &ctrl->subsys->nsheads);

	kref_get(&ctrl->subsys->ref);

	return head;
out_cleanup_srcu:
	cleanup_srcu_struct(&head->srcu);
out_ida_remove:
	ida_simple_remove(&ctrl->subsys->ns_ida, head->instance);
out_free_head:
	kfree(head);
out:
	if (ret > 0)
		ret = blk_status_to_errno(nvme_error_status(ret));
	return ERR_PTR(ret);
}

static int nvme_init_ns_head(struct nvme_ns *ns, unsigned nsid,
		struct nvme_id_ns *id)
{
	struct nvme_ctrl *ctrl = ns->ctrl;
	bool is_shared = id->nmic & (1 << 0);
	struct nvme_ns_head *head = NULL;
	struct nvme_ns_ids ids;
	int ret = 0;

	ret = nvme_report_ns_ids(ctrl, nsid, id, &ids);
	if (ret)
		goto out;

	mutex_lock(&ctrl->subsys->lock);
	if (is_shared)
		head = nvme_find_ns_head(ctrl->subsys, nsid);
	if (!head) {
		head = nvme_alloc_ns_head(ctrl, nsid, id, &ids);
		if (IS_ERR(head)) {
			ret = PTR_ERR(head);
			goto out_unlock;
		}
	} else {
		if (!nvme_ns_ids_equal(&head->ids, &ids)) {
			dev_err(ctrl->device,
				"IDs don't match for shared namespace %d\n",
					nsid);
			ret = -EINVAL;
			goto out_unlock;
		}
	}

	list_add_tail(&ns->siblings, &head->list);
	ns->head = head;

out_unlock:
	mutex_unlock(&ctrl->subsys->lock);
out:
	if (ret > 0)
		ret = blk_status_to_errno(nvme_error_status(ret));
	return ret;
}

static int ns_cmp(void *priv, struct list_head *a, struct list_head *b)
{
	struct nvme_ns *nsa = container_of(a, struct nvme_ns, list);
	struct nvme_ns *nsb = container_of(b, struct nvme_ns, list);

	return nsa->head->ns_id - nsb->head->ns_id;
}

static struct nvme_ns *nvme_find_get_ns(struct nvme_ctrl *ctrl, unsigned nsid)
{
	struct nvme_ns *ns, *ret = NULL;

	down_read(&ctrl->namespaces_rwsem);
	list_for_each_entry(ns, &ctrl->namespaces, list) {
		if (ns->head->ns_id == nsid) {
			if (!kref_get_unless_zero(&ns->kref))
				continue;
			ret = ns;
			break;
		}
		if (ns->head->ns_id > nsid)
			break;
	}
	up_read(&ctrl->namespaces_rwsem);
	return ret;
}

static int nvme_setup_streams_ns(struct nvme_ctrl *ctrl, struct nvme_ns *ns)
{
	struct streams_directive_params s;
	int ret;

	if (!ctrl->nr_streams)
		return 0;

	ret = nvme_get_stream_params(ctrl, &s, ns->head->ns_id);
	if (ret)
		return ret;

	ns->sws = le32_to_cpu(s.sws);
	ns->sgs = le16_to_cpu(s.sgs);

	if (ns->sws) {
		unsigned int bs = 1 << ns->lba_shift;

		blk_queue_io_min(ns->queue, bs * ns->sws);
		if (ns->sgs)
			blk_queue_io_opt(ns->queue, bs * ns->sws * ns->sgs);
	}

	return 0;
}

static void nvme_alloc_ns(struct nvme_ctrl *ctrl, unsigned nsid)
{
	struct nvme_ns *ns;
	struct gendisk *disk;
	struct nvme_id_ns *id;
	char disk_name[DISK_NAME_LEN];
	int node = ctrl->numa_node, flags = GENHD_FL_EXT_DEVT, ret;

	ns = kzalloc_node(sizeof(*ns), GFP_KERNEL, node);
	if (!ns)
		return;

	ns->queue = blk_mq_init_queue(ctrl->tagset);
	if (IS_ERR(ns->queue))
		goto out_free_ns;

	if (ctrl->opts && ctrl->opts->data_digest)
		ns->queue->backing_dev_info->capabilities
			|= BDI_CAP_STABLE_WRITES;

	blk_queue_flag_set(QUEUE_FLAG_NONROT, ns->queue);
	if (ctrl->ops->flags & NVME_F_PCI_P2PDMA)
		blk_queue_flag_set(QUEUE_FLAG_PCI_P2PDMA, ns->queue);

	ns->queue->queuedata = ns;
	ns->ctrl = ctrl;

	kref_init(&ns->kref);
	ns->lba_shift = 9; /* set to a default value for 512 until disk is validated */

	blk_queue_logical_block_size(ns->queue, 1 << ns->lba_shift);
	nvme_set_queue_limits(ctrl, ns->queue);

	ret = nvme_identify_ns(ctrl, nsid, &id);
	if (ret)
		goto out_free_queue;

	if (id->ncap == 0)	/* no namespace (legacy quirk) */
		goto out_free_id;

	ret = nvme_init_ns_head(ns, nsid, id);
	if (ret)
		goto out_free_id;
	nvme_setup_streams_ns(ctrl, ns);
	nvme_set_disk_name(disk_name, ns, ctrl, &flags);

	disk = alloc_disk_node(0, node);
	if (!disk)
		goto out_unlink_ns;

	disk->fops = &nvme_fops;
	disk->private_data = ns;
	disk->queue = ns->queue;
	disk->flags = flags;
	memcpy(disk->disk_name, disk_name, DISK_NAME_LEN);
	ns->disk = disk;

	__nvme_revalidate_disk(disk, id);

	if ((ctrl->quirks & NVME_QUIRK_LIGHTNVM) && id->vs[0] == 0x1) {
		ret = nvme_nvm_register(ns, disk_name, node);
		if (ret) {
			dev_warn(ctrl->device, "LightNVM init failure\n");
			goto out_put_disk;
		}
	}

	down_write(&ctrl->namespaces_rwsem);
	list_add_tail(&ns->list, &ctrl->namespaces);
	up_write(&ctrl->namespaces_rwsem);

	nvme_get_ctrl(ctrl);

	device_add_disk(ctrl->device, ns->disk, nvme_ns_id_attr_groups);

	nvme_mpath_add_disk(ns, id);
	nvme_fault_inject_init(&ns->fault_inject, ns->disk->disk_name);
	kfree(id);

	return;
 out_put_disk:
	/* prevent double queue cleanup */
	ns->disk->queue = NULL;
	put_disk(ns->disk);
 out_unlink_ns:
	mutex_lock(&ctrl->subsys->lock);
	list_del_rcu(&ns->siblings);
	mutex_unlock(&ctrl->subsys->lock);
	nvme_put_ns_head(ns->head);
 out_free_id:
	kfree(id);
 out_free_queue:
	blk_cleanup_queue(ns->queue);
 out_free_ns:
	kfree(ns);
}

static void nvme_ns_remove(struct nvme_ns *ns)
{
	if (test_and_set_bit(NVME_NS_REMOVING, &ns->flags))
		return;

	nvme_fault_inject_fini(&ns->fault_inject);

	mutex_lock(&ns->ctrl->subsys->lock);
	list_del_rcu(&ns->siblings);
	mutex_unlock(&ns->ctrl->subsys->lock);
	synchronize_rcu(); /* guarantee not available in head->list */
	nvme_mpath_clear_current_path(ns);
	synchronize_srcu(&ns->head->srcu); /* wait for concurrent submissions */

	if (ns->disk && ns->disk->flags & GENHD_FL_UP) {
		del_gendisk(ns->disk);
		blk_cleanup_queue(ns->queue);
		if (blk_get_integrity(ns->disk))
			blk_integrity_unregister(ns->disk);
	}

	down_write(&ns->ctrl->namespaces_rwsem);
	list_del_init(&ns->list);
	up_write(&ns->ctrl->namespaces_rwsem);

	nvme_mpath_check_last_path(ns);
	nvme_put_ns(ns);
}

static void nvme_validate_ns(struct nvme_ctrl *ctrl, unsigned nsid)
{
	struct nvme_ns *ns;

	ns = nvme_find_get_ns(ctrl, nsid);
	if (ns) {
		if (ns->disk && revalidate_disk(ns->disk))
			nvme_ns_remove(ns);
		nvme_put_ns(ns);
	} else
		nvme_alloc_ns(ctrl, nsid);
}

static void nvme_remove_invalid_namespaces(struct nvme_ctrl *ctrl,
					unsigned nsid)
{
	struct nvme_ns *ns, *next;
	LIST_HEAD(rm_list);

	down_write(&ctrl->namespaces_rwsem);
	list_for_each_entry_safe(ns, next, &ctrl->namespaces, list) {
		if (ns->head->ns_id > nsid || test_bit(NVME_NS_DEAD, &ns->flags))
			list_move_tail(&ns->list, &rm_list);
	}
	up_write(&ctrl->namespaces_rwsem);

	list_for_each_entry_safe(ns, next, &rm_list, list)
		nvme_ns_remove(ns);

}

static int nvme_scan_ns_list(struct nvme_ctrl *ctrl, unsigned nn)
{
	struct nvme_ns *ns;
	__le32 *ns_list;
	unsigned i, j, nsid, prev = 0;
	unsigned num_lists = DIV_ROUND_UP_ULL((u64)nn, 1024);
	int ret = 0;

	ns_list = kzalloc(NVME_IDENTIFY_DATA_SIZE, GFP_KERNEL);
	if (!ns_list)
		return -ENOMEM;

	for (i = 0; i < num_lists; i++) {
		ret = nvme_identify_ns_list(ctrl, prev, ns_list);
		if (ret)
			goto free;

		for (j = 0; j < min(nn, 1024U); j++) {
			nsid = le32_to_cpu(ns_list[j]);
			if (!nsid)
				goto out;

			nvme_validate_ns(ctrl, nsid);

			while (++prev < nsid) {
				ns = nvme_find_get_ns(ctrl, prev);
				if (ns) {
					nvme_ns_remove(ns);
					nvme_put_ns(ns);
				}
			}
		}
		nn -= j;
	}
 out:
	nvme_remove_invalid_namespaces(ctrl, prev);
 free:
	kfree(ns_list);
	return ret;
}

static void nvme_scan_ns_sequential(struct nvme_ctrl *ctrl, unsigned nn)
{
	unsigned i;

	for (i = 1; i <= nn; i++)
		nvme_validate_ns(ctrl, i);

	nvme_remove_invalid_namespaces(ctrl, nn);
}

static void nvme_clear_changed_ns_log(struct nvme_ctrl *ctrl)
{
	size_t log_size = NVME_MAX_CHANGED_NAMESPACES * sizeof(__le32);
	__le32 *log;
	int error;

	log = kzalloc(log_size, GFP_KERNEL);
	if (!log)
		return;

	/*
	 * We need to read the log to clear the AEN, but we don't want to rely
	 * on it for the changed namespace information as userspace could have
	 * raced with us in reading the log page, which could cause us to miss
	 * updates.
	 */
	error = nvme_get_log(ctrl, NVME_NSID_ALL, NVME_LOG_CHANGED_NS, 0, log,
			log_size, 0);
	if (error)
		dev_warn(ctrl->device,
			"reading changed ns log failed: %d\n", error);

	kfree(log);
}

static void nvme_scan_work(struct work_struct *work)
{
	struct nvme_ctrl *ctrl =
		container_of(work, struct nvme_ctrl, scan_work);
	struct nvme_id_ctrl *id;
	unsigned nn;

	/* No tagset on a live ctrl means IO queues could not created */
	if (ctrl->state != NVME_CTRL_LIVE || !ctrl->tagset)
		return;

	if (test_and_clear_bit(NVME_AER_NOTICE_NS_CHANGED, &ctrl->events)) {
		dev_info(ctrl->device, "rescanning namespaces.\n");
		nvme_clear_changed_ns_log(ctrl);
	}

	if (nvme_identify_ctrl(ctrl, &id))
		return;

	mutex_lock(&ctrl->scan_lock);
	nn = le32_to_cpu(id->nn);
	if (ctrl->vs >= NVME_VS(1, 1, 0) &&
	    !(ctrl->quirks & NVME_QUIRK_IDENTIFY_CNS)) {
		if (!nvme_scan_ns_list(ctrl, nn))
			goto out_free_id;
	}
	nvme_scan_ns_sequential(ctrl, nn);
out_free_id:
	mutex_unlock(&ctrl->scan_lock);
	kfree(id);
	down_write(&ctrl->namespaces_rwsem);
	list_sort(NULL, &ctrl->namespaces, ns_cmp);
	up_write(&ctrl->namespaces_rwsem);
}

/*
 * This function iterates the namespace list unlocked to allow recovery from
 * controller failure. It is up to the caller to ensure the namespace list is
 * not modified by scan work while this function is executing.
 */
void nvme_remove_namespaces(struct nvme_ctrl *ctrl)
{
	struct nvme_ns *ns, *next;
	LIST_HEAD(ns_list);

	/*
	 * make sure to requeue I/O to all namespaces as these
	 * might result from the scan itself and must complete
	 * for the scan_work to make progress
	 */
	nvme_mpath_clear_ctrl_paths(ctrl);

	/* prevent racing with ns scanning */
	flush_work(&ctrl->scan_work);

	/*
	 * The dead states indicates the controller was not gracefully
	 * disconnected. In that case, we won't be able to flush any data while
	 * removing the namespaces' disks; fail all the queues now to avoid
	 * potentially having to clean up the failed sync later.
	 */
	if (ctrl->state == NVME_CTRL_DEAD)
		nvme_kill_queues(ctrl);

	down_write(&ctrl->namespaces_rwsem);
	list_splice_init(&ctrl->namespaces, &ns_list);
	up_write(&ctrl->namespaces_rwsem);

	list_for_each_entry_safe(ns, next, &ns_list, list)
		nvme_ns_remove(ns);
}
EXPORT_SYMBOL_GPL(nvme_remove_namespaces);

static int nvme_class_uevent(struct device *dev, struct kobj_uevent_env *env)
{
	struct nvme_ctrl *ctrl =
		container_of(dev, struct nvme_ctrl, ctrl_device);
	struct nvmf_ctrl_options *opts = ctrl->opts;
	int ret;

	ret = add_uevent_var(env, "NVME_TRTYPE=%s", ctrl->ops->name);
	if (ret)
		return ret;

	if (opts) {
		ret = add_uevent_var(env, "NVME_TRADDR=%s", opts->traddr);
		if (ret)
			return ret;

		ret = add_uevent_var(env, "NVME_TRSVCID=%s",
				opts->trsvcid ?: "none");
		if (ret)
			return ret;

		ret = add_uevent_var(env, "NVME_HOST_TRADDR=%s",
				opts->host_traddr ?: "none");
	}
	return ret;
}

static void nvme_aen_uevent(struct nvme_ctrl *ctrl)
{
	char *envp[2] = { NULL, NULL };
	u32 aen_result = ctrl->aen_result;

	ctrl->aen_result = 0;
	if (!aen_result)
		return;

	envp[0] = kasprintf(GFP_KERNEL, "NVME_AEN=%#08x", aen_result);
	if (!envp[0])
		return;
	kobject_uevent_env(&ctrl->device->kobj, KOBJ_CHANGE, envp);
	kfree(envp[0]);
}

static void nvme_async_event_work(struct work_struct *work)
{
	struct nvme_ctrl *ctrl =
		container_of(work, struct nvme_ctrl, async_event_work);

	nvme_aen_uevent(ctrl);
	ctrl->ops->submit_async_event(ctrl);
}

static bool nvme_ctrl_pp_status(struct nvme_ctrl *ctrl)
{

	u32 csts;

	if (ctrl->ops->reg_read32(ctrl, NVME_REG_CSTS, &csts))
		return false;

	if (csts == ~0)
		return false;

	return ((ctrl->ctrl_config & NVME_CC_ENABLE) && (csts & NVME_CSTS_PP));
}

static void nvme_get_fw_slot_info(struct nvme_ctrl *ctrl)
{
	struct nvme_fw_slot_info_log *log;

	log = kmalloc(sizeof(*log), GFP_KERNEL);
	if (!log)
		return;

	if (nvme_get_log(ctrl, NVME_NSID_ALL, NVME_LOG_FW_SLOT, 0, log,
			sizeof(*log), 0))
		dev_warn(ctrl->device, "Get FW SLOT INFO log error\n");
	kfree(log);
}

static void nvme_fw_act_work(struct work_struct *work)
{
	struct nvme_ctrl *ctrl = container_of(work,
				struct nvme_ctrl, fw_act_work);
	unsigned long fw_act_timeout;

	if (ctrl->mtfa)
		fw_act_timeout = jiffies +
				msecs_to_jiffies(ctrl->mtfa * 100);
	else
		fw_act_timeout = jiffies +
				msecs_to_jiffies(admin_timeout * 1000);

	nvme_stop_queues(ctrl);
	while (nvme_ctrl_pp_status(ctrl)) {
		if (time_after(jiffies, fw_act_timeout)) {
			dev_warn(ctrl->device,
				"Fw activation timeout, reset controller\n");
			nvme_try_sched_reset(ctrl);
			return;
		}
		msleep(100);
	}

	if (!nvme_change_ctrl_state(ctrl, NVME_CTRL_LIVE))
		return;

	nvme_start_queues(ctrl);
	/* read FW slot information to clear the AER */
	nvme_get_fw_slot_info(ctrl);
}

static void nvme_handle_aen_notice(struct nvme_ctrl *ctrl, u32 result)
{
	u32 aer_notice_type = (result & 0xff00) >> 8;

	trace_nvme_async_event(ctrl, aer_notice_type);

	switch (aer_notice_type) {
	case NVME_AER_NOTICE_NS_CHANGED:
		set_bit(NVME_AER_NOTICE_NS_CHANGED, &ctrl->events);
		nvme_queue_scan(ctrl);
		break;
	case NVME_AER_NOTICE_FW_ACT_STARTING:
		/*
		 * We are (ab)using the RESETTING state to prevent subsequent
		 * recovery actions from interfering with the controller's
		 * firmware activation.
		 */
		if (nvme_change_ctrl_state(ctrl, NVME_CTRL_RESETTING))
			queue_work(nvme_wq, &ctrl->fw_act_work);
		break;
#ifdef CONFIG_NVME_MULTIPATH
	case NVME_AER_NOTICE_ANA:
		if (!ctrl->ana_log_buf)
			break;
		queue_work(nvme_wq, &ctrl->ana_work);
		break;
#endif
	case NVME_AER_NOTICE_DISC_CHANGED:
		ctrl->aen_result = result;
		break;
	default:
		dev_warn(ctrl->device, "async event result %08x\n", result);
	}
}

void nvme_complete_async_event(struct nvme_ctrl *ctrl, __le16 status,
		volatile union nvme_result *res)
{
	u32 result = le32_to_cpu(res->u32);
	u32 aer_type = result & 0x07;

	if (le16_to_cpu(status) >> 1 != NVME_SC_SUCCESS)
		return;

	switch (aer_type) {
	case NVME_AER_NOTICE:
		nvme_handle_aen_notice(ctrl, result);
		break;
	case NVME_AER_ERROR:
	case NVME_AER_SMART:
	case NVME_AER_CSS:
	case NVME_AER_VS:
		trace_nvme_async_event(ctrl, aer_type);
		ctrl->aen_result = result;
		break;
	default:
		break;
	}
	queue_work(nvme_wq, &ctrl->async_event_work);
}
EXPORT_SYMBOL_GPL(nvme_complete_async_event);

void nvme_stop_ctrl(struct nvme_ctrl *ctrl)
{
	nvme_mpath_stop(ctrl);
	nvme_stop_keep_alive(ctrl);
	flush_work(&ctrl->async_event_work);
	cancel_work_sync(&ctrl->fw_act_work);
}
EXPORT_SYMBOL_GPL(nvme_stop_ctrl);

void nvme_start_ctrl(struct nvme_ctrl *ctrl)
{
	if (ctrl->kato)
		nvme_start_keep_alive(ctrl);

	nvme_enable_aen(ctrl);

	if (ctrl->queue_count > 1) {
		nvme_queue_scan(ctrl);
		nvme_start_queues(ctrl);
	}
	ctrl->created = true;
}
EXPORT_SYMBOL_GPL(nvme_start_ctrl);

void nvme_uninit_ctrl(struct nvme_ctrl *ctrl)
{
	nvme_fault_inject_fini(&ctrl->fault_inject);
	dev_pm_qos_hide_latency_tolerance(ctrl->device);
	cdev_device_del(&ctrl->cdev, ctrl->device);
	nvme_put_ctrl(ctrl);
}
EXPORT_SYMBOL_GPL(nvme_uninit_ctrl);

static void nvme_free_ctrl(struct device *dev)
{
	struct nvme_ctrl *ctrl =
		container_of(dev, struct nvme_ctrl, ctrl_device);
	struct nvme_subsystem *subsys = ctrl->subsys;

	if (subsys && ctrl->instance != subsys->instance)
		ida_simple_remove(&nvme_instance_ida, ctrl->instance);

	kfree(ctrl->effects);
	nvme_mpath_uninit(ctrl);
	__free_page(ctrl->discard_page);

	if (subsys) {
		mutex_lock(&nvme_subsystems_lock);
		list_del(&ctrl->subsys_entry);
		sysfs_remove_link(&subsys->dev.kobj, dev_name(ctrl->device));
		mutex_unlock(&nvme_subsystems_lock);
	}

	ctrl->ops->free_ctrl(ctrl);

	if (subsys)
		nvme_put_subsystem(subsys);
}

/*
 * Initialize a NVMe controller structures.  This needs to be called during
 * earliest initialization so that we have the initialized structured around
 * during probing.
 */
int nvme_init_ctrl(struct nvme_ctrl *ctrl, struct device *dev,
		const struct nvme_ctrl_ops *ops, unsigned long quirks)
{
	int ret;

	ctrl->state = NVME_CTRL_NEW;
	spin_lock_init(&ctrl->lock);
	mutex_init(&ctrl->scan_lock);
	INIT_LIST_HEAD(&ctrl->namespaces);
	init_rwsem(&ctrl->namespaces_rwsem);
	ctrl->dev = dev;
	ctrl->ops = ops;
	ctrl->quirks = quirks;
	INIT_WORK(&ctrl->scan_work, nvme_scan_work);
	INIT_WORK(&ctrl->async_event_work, nvme_async_event_work);
	INIT_WORK(&ctrl->fw_act_work, nvme_fw_act_work);
	INIT_WORK(&ctrl->delete_work, nvme_delete_ctrl_work);
	init_waitqueue_head(&ctrl->state_wq);

	INIT_DELAYED_WORK(&ctrl->ka_work, nvme_keep_alive_work);
	memset(&ctrl->ka_cmd, 0, sizeof(ctrl->ka_cmd));
	ctrl->ka_cmd.common.opcode = nvme_admin_keep_alive;

	BUILD_BUG_ON(NVME_DSM_MAX_RANGES * sizeof(struct nvme_dsm_range) >
			PAGE_SIZE);
	ctrl->discard_page = alloc_page(GFP_KERNEL);
	if (!ctrl->discard_page) {
		ret = -ENOMEM;
		goto out;
	}

	ret = ida_simple_get(&nvme_instance_ida, 0, 0, GFP_KERNEL);
	if (ret < 0)
		goto out;
	ctrl->instance = ret;

	device_initialize(&ctrl->ctrl_device);
	ctrl->device = &ctrl->ctrl_device;
	ctrl->device->devt = MKDEV(MAJOR(nvme_chr_devt), ctrl->instance);
	ctrl->device->class = nvme_class;
	ctrl->device->parent = ctrl->dev;
	ctrl->device->groups = nvme_dev_attr_groups;
	ctrl->device->release = nvme_free_ctrl;
	dev_set_drvdata(ctrl->device, ctrl);
	ret = dev_set_name(ctrl->device, "nvme%d", ctrl->instance);
	if (ret)
		goto out_release_instance;

	nvme_get_ctrl(ctrl);
	cdev_init(&ctrl->cdev, &nvme_dev_fops);
	ctrl->cdev.owner = ops->module;
	ret = cdev_device_add(&ctrl->cdev, ctrl->device);
	if (ret)
		goto out_free_name;

	/*
	 * Initialize latency tolerance controls.  The sysfs files won't
	 * be visible to userspace unless the device actually supports APST.
	 */
	ctrl->device->power.set_latency_tolerance = nvme_set_latency_tolerance;
	dev_pm_qos_update_user_latency_tolerance(ctrl->device,
		min(default_ps_max_latency_us, (unsigned long)S32_MAX));

	nvme_fault_inject_init(&ctrl->fault_inject, dev_name(ctrl->device));

	return 0;
out_free_name:
	nvme_put_ctrl(ctrl);
	kfree_const(ctrl->device->kobj.name);
out_release_instance:
	ida_simple_remove(&nvme_instance_ida, ctrl->instance);
out:
	if (ctrl->discard_page)
		__free_page(ctrl->discard_page);
	return ret;
}
EXPORT_SYMBOL_GPL(nvme_init_ctrl);

/**
 * nvme_kill_queues(): Ends all namespace queues
 * @ctrl: the dead controller that needs to end
 *
 * Call this function when the driver determines it is unable to get the
 * controller in a state capable of servicing IO.
 */
void nvme_kill_queues(struct nvme_ctrl *ctrl)
{
	struct nvme_ns *ns;

	down_read(&ctrl->namespaces_rwsem);

	/* Forcibly unquiesce queues to avoid blocking dispatch */
	if (ctrl->admin_q && !blk_queue_dying(ctrl->admin_q))
		blk_mq_unquiesce_queue(ctrl->admin_q);

	list_for_each_entry(ns, &ctrl->namespaces, list)
		nvme_set_queue_dying(ns);

	up_read(&ctrl->namespaces_rwsem);
}
EXPORT_SYMBOL_GPL(nvme_kill_queues);

void nvme_unfreeze(struct nvme_ctrl *ctrl)
{
	struct nvme_ns *ns;

	down_read(&ctrl->namespaces_rwsem);
	list_for_each_entry(ns, &ctrl->namespaces, list)
		blk_mq_unfreeze_queue(ns->queue);
	up_read(&ctrl->namespaces_rwsem);
}
EXPORT_SYMBOL_GPL(nvme_unfreeze);

void nvme_wait_freeze_timeout(struct nvme_ctrl *ctrl, long timeout)
{
	struct nvme_ns *ns;

	down_read(&ctrl->namespaces_rwsem);
	list_for_each_entry(ns, &ctrl->namespaces, list) {
		timeout = blk_mq_freeze_queue_wait_timeout(ns->queue, timeout);
		if (timeout <= 0)
			break;
	}
	up_read(&ctrl->namespaces_rwsem);
}
EXPORT_SYMBOL_GPL(nvme_wait_freeze_timeout);

void nvme_wait_freeze(struct nvme_ctrl *ctrl)
{
	struct nvme_ns *ns;

	down_read(&ctrl->namespaces_rwsem);
	list_for_each_entry(ns, &ctrl->namespaces, list)
		blk_mq_freeze_queue_wait(ns->queue);
	up_read(&ctrl->namespaces_rwsem);
}
EXPORT_SYMBOL_GPL(nvme_wait_freeze);

void nvme_start_freeze(struct nvme_ctrl *ctrl)
{
	struct nvme_ns *ns;

	down_read(&ctrl->namespaces_rwsem);
	list_for_each_entry(ns, &ctrl->namespaces, list)
		blk_freeze_queue_start(ns->queue);
	up_read(&ctrl->namespaces_rwsem);
}
EXPORT_SYMBOL_GPL(nvme_start_freeze);

void nvme_stop_queues(struct nvme_ctrl *ctrl)
{
	struct nvme_ns *ns;

	down_read(&ctrl->namespaces_rwsem);
	list_for_each_entry(ns, &ctrl->namespaces, list)
		blk_mq_quiesce_queue(ns->queue);
	up_read(&ctrl->namespaces_rwsem);
}
EXPORT_SYMBOL_GPL(nvme_stop_queues);

void nvme_start_queues(struct nvme_ctrl *ctrl)
{
	struct nvme_ns *ns;

	down_read(&ctrl->namespaces_rwsem);
	list_for_each_entry(ns, &ctrl->namespaces, list)
		blk_mq_unquiesce_queue(ns->queue);
	up_read(&ctrl->namespaces_rwsem);
}
EXPORT_SYMBOL_GPL(nvme_start_queues);


void nvme_sync_queues(struct nvme_ctrl *ctrl)
{
	struct nvme_ns *ns;

	down_read(&ctrl->namespaces_rwsem);
	list_for_each_entry(ns, &ctrl->namespaces, list)
		blk_sync_queue(ns->queue);
	up_read(&ctrl->namespaces_rwsem);

	if (ctrl->admin_q)
		blk_sync_queue(ctrl->admin_q);
}
EXPORT_SYMBOL_GPL(nvme_sync_queues);

/*
 * Check we didn't inadvertently grow the command structure sizes:
 */
static inline void _nvme_check_size(void)
{
	BUILD_BUG_ON(sizeof(struct nvme_common_command) != 64);
	BUILD_BUG_ON(sizeof(struct nvme_rw_command) != 64);
	BUILD_BUG_ON(sizeof(struct nvme_identify) != 64);
	BUILD_BUG_ON(sizeof(struct nvme_features) != 64);
	BUILD_BUG_ON(sizeof(struct nvme_download_firmware) != 64);
	BUILD_BUG_ON(sizeof(struct nvme_format_cmd) != 64);
	BUILD_BUG_ON(sizeof(struct nvme_dsm_cmd) != 64);
	BUILD_BUG_ON(sizeof(struct nvme_write_zeroes_cmd) != 64);
	BUILD_BUG_ON(sizeof(struct nvme_abort_cmd) != 64);
	BUILD_BUG_ON(sizeof(struct nvme_get_log_page_command) != 64);
	BUILD_BUG_ON(sizeof(struct nvme_command) != 64);
	BUILD_BUG_ON(sizeof(struct nvme_id_ctrl) != NVME_IDENTIFY_DATA_SIZE);
	BUILD_BUG_ON(sizeof(struct nvme_id_ns) != NVME_IDENTIFY_DATA_SIZE);
	BUILD_BUG_ON(sizeof(struct nvme_lba_range_type) != 64);
	BUILD_BUG_ON(sizeof(struct nvme_smart_log) != 512);
	BUILD_BUG_ON(sizeof(struct nvme_dbbuf) != 64);
	BUILD_BUG_ON(sizeof(struct nvme_directive_cmd) != 64);
}


static int __init nvme_core_init(void)
{
	int result = -ENOMEM;

	_nvme_check_size();

	nvme_wq = alloc_workqueue("nvme-wq",
			WQ_UNBOUND | WQ_MEM_RECLAIM | WQ_SYSFS, 0);
	if (!nvme_wq)
		goto out;

	nvme_reset_wq = alloc_workqueue("nvme-reset-wq",
			WQ_UNBOUND | WQ_MEM_RECLAIM | WQ_SYSFS, 0);
	if (!nvme_reset_wq)
		goto destroy_wq;

	nvme_delete_wq = alloc_workqueue("nvme-delete-wq",
			WQ_UNBOUND | WQ_MEM_RECLAIM | WQ_SYSFS, 0);
	if (!nvme_delete_wq)
		goto destroy_reset_wq;

	result = alloc_chrdev_region(&nvme_chr_devt, 0, NVME_MINORS, "nvme");
	if (result < 0)
		goto destroy_delete_wq;

	nvme_class = class_create(THIS_MODULE, "nvme");
	if (IS_ERR(nvme_class)) {
		result = PTR_ERR(nvme_class);
		goto unregister_chrdev;
	}
	nvme_class->dev_uevent = nvme_class_uevent;

	nvme_subsys_class = class_create(THIS_MODULE, "nvme-subsystem");
	if (IS_ERR(nvme_subsys_class)) {
		result = PTR_ERR(nvme_subsys_class);
		goto destroy_class;
	}
	return 0;

destroy_class:
	class_destroy(nvme_class);
unregister_chrdev:
	unregister_chrdev_region(nvme_chr_devt, NVME_MINORS);
destroy_delete_wq:
	destroy_workqueue(nvme_delete_wq);
destroy_reset_wq:
	destroy_workqueue(nvme_reset_wq);
destroy_wq:
	destroy_workqueue(nvme_wq);
out:
	return result;
}

static void __exit nvme_core_exit(void)
{
	class_destroy(nvme_subsys_class);
	class_destroy(nvme_class);
	unregister_chrdev_region(nvme_chr_devt, NVME_MINORS);
	destroy_workqueue(nvme_delete_wq);
	destroy_workqueue(nvme_reset_wq);
	destroy_workqueue(nvme_wq);
	ida_destroy(&nvme_instance_ida);
}

MODULE_LICENSE("GPL");
MODULE_VERSION("1.0");
module_init(nvme_core_init);
module_exit(nvme_core_exit);<|MERGE_RESOLUTION|>--- conflicted
+++ resolved
@@ -1110,11 +1110,7 @@
 		  * Don't treat an error as fatal, as we potentially already
 		  * have a NGUID or EUI-64.
 		  */
-<<<<<<< HEAD
-		if (status > 0)
-=======
 		if (status > 0 && !(status & NVME_SC_DNR))
->>>>>>> 358c7c61
 			status = 0;
 		goto free_data;
 	}
