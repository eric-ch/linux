--- conflicted
+++ resolved
@@ -182,8 +182,6 @@
 struct dma_chan *dma_get_slave_channel(struct dma_chan *chan);
 struct dma_chan *dma_get_any_slave_channel(struct dma_device *device);
 
-<<<<<<< HEAD
-=======
 #ifdef CONFIG_DEBUG_FS
 #include <linux/debugfs.h>
 
@@ -200,5 +198,4 @@
 }
 #endif /* CONFIG_DEBUG_FS */
 
->>>>>>> 04d5ce62
 #endif