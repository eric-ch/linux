--- conflicted
+++ resolved
@@ -10873,68 +10873,6 @@
 			min_core_id = cpup->core_id;
 	}
 
-<<<<<<< HEAD
-	for_each_possible_cpu(i) {
-		struct lpfc_eq_intr_info *eqi =
-			per_cpu_ptr(phba->sli4_hba.eq_info, i);
-
-		INIT_LIST_HEAD(&eqi->list);
-		eqi->icnt = 0;
-	}
-
-	/* This loop sets up all CPUs that are affinitized with a
-	 * irq vector assigned to the driver. All affinitized CPUs
-	 * will get a link to that vectors IRQ and EQ.
-	 *
-	 * NULL affinity mask handling:
-	 * If irq count is greater than one, log an error message.
-	 * If the null mask is received for the first irq, find the
-	 * first present cpu, and assign the eq index to ensure at
-	 * least one EQ is assigned.
-	 */
-	for (idx = 0; idx <  phba->cfg_irq_chann; idx++) {
-		/* Get a CPU mask for all CPUs affinitized to this vector */
-		maskp = pci_irq_get_affinity(phba->pcidev, idx);
-		if (!maskp) {
-			if (phba->cfg_irq_chann > 1)
-				lpfc_printf_log(phba, KERN_ERR, LOG_INIT,
-						"3329 No affinity mask found "
-						"for vector %d (%d)\n",
-						idx, phba->cfg_irq_chann);
-			if (!idx) {
-				cpu = cpumask_first(cpu_present_mask);
-				cpup = &phba->sli4_hba.cpu_map[cpu];
-				cpup->eq = idx;
-				cpup->irq = pci_irq_vector(phba->pcidev, idx);
-				cpup->flag |= LPFC_CPU_FIRST_IRQ;
-			}
-			break;
-		}
-
-		i = 0;
-		/* Loop through all CPUs associated with vector idx */
-		for_each_cpu_and(cpu, maskp, cpu_present_mask) {
-			/* Set the EQ index and IRQ for that vector */
-			cpup = &phba->sli4_hba.cpu_map[cpu];
-			cpup->eq = idx;
-			cpup->irq = pci_irq_vector(phba->pcidev, idx);
-
-			/* If this is the first CPU thats assigned to this
-			 * vector, set LPFC_CPU_FIRST_IRQ.
-			 */
-			if (!i)
-				cpup->flag |= LPFC_CPU_FIRST_IRQ;
-			i++;
-
-			lpfc_printf_log(phba, KERN_INFO, LOG_INIT,
-					"3336 Set Affinity: CPU %d "
-					"irq %d eq %d flag x%x\n",
-					cpu, cpup->irq, cpup->eq, cpup->flag);
-		}
-	}
-
-=======
->>>>>>> 65309ef6
 	/* After looking at each irq vector assigned to this pcidev, its
 	 * possible to see that not ALL CPUs have been accounted for.
 	 * Next we will set any unassigned (unaffinitized) cpu map
