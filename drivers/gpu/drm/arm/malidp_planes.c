--- conflicted
+++ resolved
@@ -527,13 +527,8 @@
 	for (i = 0; i < ms->n_planes; i++) {
 		u8 alignment = malidp_hw_get_pitch_align(mp->hwdev, rotated);
 
-<<<<<<< HEAD
-		if ((fb->pitches[i] * drm_format_info_block_height(fb->format, i))
-				& (alignment - 1)) {
-=======
 		if (((fb->pitches[i] * drm_format_info_block_height(fb->format, i))
 				& (alignment - 1)) && !(fb->modifier)) {
->>>>>>> 0ecfebd2
 			DRM_DEBUG_KMS("Invalid pitch %u for plane %d\n",
 				      fb->pitches[i], i);
 			return -EINVAL;
