--- conflicted
+++ resolved
@@ -191,12 +191,6 @@
 
 void ttm_bo_del_from_lru(struct ttm_buffer_object *bo)
 {
-<<<<<<< HEAD
-	struct ttm_bo_device *bdev = bo->bdev;
-=======
-	int put_count = 0;
->>>>>>> 64a57719
-
 	if (!list_empty(&bo->swap)) {
 		list_del_init(&bo->swap);
 		kref_put(&bo->list_kref, ttm_bo_ref_bug);
@@ -205,28 +199,11 @@
 		list_del_init(&bo->lru);
 		kref_put(&bo->list_kref, ttm_bo_ref_bug);
 	}
-<<<<<<< HEAD
-=======
 
 	/*
 	 * TODO: Add a driver hook to delete from
 	 * driver-specific LRU's here.
 	 */
-
-	return put_count;
-}
-
-static void ttm_bo_ref_bug(struct kref *list_kref)
-{
-	BUG();
-}
-
-void ttm_bo_list_ref_sub(struct ttm_buffer_object *bo, int count,
-			 bool never_free)
-{
-	kref_sub(&bo->list_kref, count,
-		 (never_free) ? ttm_bo_ref_bug : ttm_bo_release_list);
->>>>>>> 64a57719
 }
 
 void ttm_bo_del_sub_from_lru(struct ttm_buffer_object *bo)
@@ -239,23 +216,9 @@
 
 void ttm_bo_move_to_lru_tail(struct ttm_buffer_object *bo)
 {
-<<<<<<< HEAD
-	struct ttm_bo_device *bdev = bo->bdev;
-
 	lockdep_assert_held(&bo->resv->lock.base);
 
-	if (bdev->driver->lru_removal)
-		bdev->driver->lru_removal(bo);
-
 	ttm_bo_del_from_lru(bo);
-=======
-	int put_count = 0;
-
-	lockdep_assert_held(&bo->resv->lock.base);
-
-	put_count = ttm_bo_del_from_lru(bo);
-	ttm_bo_list_ref_sub(bo, put_count, true);
->>>>>>> 64a57719
 	ttm_bo_add_to_lru(bo);
 }
 EXPORT_SYMBOL(ttm_bo_move_to_lru_tail);
@@ -741,12 +704,8 @@
 	struct ttm_bo_global *glob = bdev->glob;
 	struct ttm_mem_type_manager *man = &bdev->man[mem_type];
 	struct ttm_buffer_object *bo;
-<<<<<<< HEAD
 	int ret = -EBUSY;
-=======
-	int ret = -EBUSY, put_count;
 	unsigned i;
->>>>>>> 64a57719
 
 	spin_lock(&glob->lru_lock);
 	for (i = 0; i < TTM_MAX_BO_PRIORITY; ++i) {
@@ -1682,12 +1641,7 @@
 	    container_of(shrink, struct ttm_bo_global, shrink);
 	struct ttm_buffer_object *bo;
 	int ret = -EBUSY;
-<<<<<<< HEAD
-	uint32_t swap_placement = (TTM_PL_FLAG_CACHED | TTM_PL_FLAG_SYSTEM);
-=======
-	int put_count;
 	unsigned i;
->>>>>>> 64a57719
 
 	spin_lock(&glob->lru_lock);
 	for (i = 0; i < TTM_MAX_BO_PRIORITY; ++i) {
