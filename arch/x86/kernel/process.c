--- conflicted
+++ resolved
@@ -407,34 +407,8 @@
 	set_cpu_online(smp_processor_id(), false);
 	disable_local_APIC();
 
-<<<<<<< HEAD
-	for (;;) {
-		if (hlt_works(smp_processor_id()))
-			halt();
-	}
-}
-
-/* Default MONITOR/MWAIT with no hints, used for default C1 state */
-static void mwait_idle(void)
-{
-	if (!need_resched()) {
-		trace_cpu_idle_rcuidle(1, smp_processor_id());
-		if (this_cpu_has(X86_FEATURE_CLFLUSH_MONITOR))
-			clflush((void *)&current_thread_info()->flags);
-
-		__monitor((void *)&current_thread_info()->flags, 0, 0);
-		smp_mb();
-		if (!need_resched())
-			__sti_mwait(0, 0);
-		else
-			local_irq_enable();
-		trace_cpu_idle_rcuidle(PWR_EVENT_EXIT, smp_processor_id());
-	} else
-		local_irq_enable();
-=======
 	for (;;)
 		halt();
->>>>>>> ca62cf59
 }
 
 /*
