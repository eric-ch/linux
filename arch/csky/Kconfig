--- conflicted
+++ resolved
@@ -2,10 +2,7 @@
 config CSKY
 	def_bool y
 	select ARCH_32BIT_OFF_T
-<<<<<<< HEAD
-=======
 	select ARCH_HAS_DMA_PREP_COHERENT
->>>>>>> 0ecfebd2
 	select ARCH_HAS_SYNC_DMA_FOR_CPU
 	select ARCH_HAS_SYNC_DMA_FOR_DEVICE
 	select ARCH_USE_BUILTIN_BSWAP
@@ -34,26 +31,17 @@
 	select GENERIC_SCHED_CLOCK
 	select GENERIC_SMP_IDLE_THREAD
 	select HAVE_ARCH_TRACEHOOK
-<<<<<<< HEAD
-	select HAVE_FUNCTION_TRACER
-	select HAVE_FUNCTION_GRAPH_TRACER
-=======
 	select HAVE_ARCH_AUDITSYSCALL
 	select HAVE_DYNAMIC_FTRACE
 	select HAVE_FUNCTION_TRACER
 	select HAVE_FUNCTION_GRAPH_TRACER
 	select HAVE_FTRACE_MCOUNT_RECORD
->>>>>>> 0ecfebd2
 	select HAVE_KERNEL_GZIP
 	select HAVE_KERNEL_LZO
 	select HAVE_KERNEL_LZMA
 	select HAVE_PERF_EVENTS
-<<<<<<< HEAD
-	select HAVE_C_RECORDMCOUNT
-=======
 	select HAVE_PERF_REGS
 	select HAVE_PERF_USER_STACK_DUMP
->>>>>>> 0ecfebd2
 	select HAVE_DMA_API_DEBUG
 	select HAVE_DMA_CONTIGUOUS
 	select HAVE_SYSCALL_TRACEPOINTS
@@ -114,9 +102,6 @@
 config STACKTRACE_SUPPORT
 	def_bool y
 
-config STACKTRACE_SUPPORT
-	def_bool y
-
 config TIME_LOW_RES
 	def_bool y
 
