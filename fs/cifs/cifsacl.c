--- conflicted
+++ resolved
@@ -49,7 +49,6 @@
 {
 	char *payload;
 
-<<<<<<< HEAD
 	/*
 	 * If the payload is less than or equal to the size of a pointer, then
 	 * an allocation here is wasteful. Just copy the data directly to the
@@ -64,8 +63,6 @@
 		key->datalen = prep->datalen;
 		return 0;
 	}
-=======
->>>>>>> e9307237
 	payload = kmalloc(prep->datalen, GFP_KERNEL);
 	if (!payload)
 		return -ENOMEM;
